--- conflicted
+++ resolved
@@ -47,12 +47,8 @@
 // Note that this should only be used to wrap the thing coming out of
 // initialize()! This will be removed when we have proper RAII around
 // these things.
-<<<<<<< HEAD
-using world_comm_ptr = std::unique_ptr<lbann_comm, void(*)(lbann_comm*)>;
-=======
 using world_comm_ptr =
     std::unique_ptr<lbann_comm, std::function<void(lbann_comm*)>>;
->>>>>>> aa90adb6
 
 /** Create LBANN communicator.
  *

--- conflicted
+++ resolved
@@ -32,23 +32,12 @@
 #include "lbann_data_reader.hpp"
 #include <cnpy.h>
 
-<<<<<<< HEAD
-namespace lbann
-{
-class cnpy_reader : public generic_data_reader
-{
-public:
-  cnpy_reader(int batchSize, bool shuffle = true);
-  cnpy_reader(const cnpy_reader& source);
-  ~cnpy_reader();
-=======
 namespace lbann {
 class cnpy_reader : public generic_data_reader {
  public:
   cnpy_reader(int batchSize, bool shuffle = true);
   cnpy_reader(const cnpy_reader& source);
   ~cnpy_reader(void);
->>>>>>> 59bc798b
 
   cnpy_reader& operator=(const cnpy_reader& source);
 

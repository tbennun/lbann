--- conflicted
+++ resolved
@@ -39,11 +39,6 @@
                    lbann_comm *comm,
                    int mini_batch_size) :
     Layer(index, comm, mini_batch_size) {
-<<<<<<< HEAD
-    this->m_num_neurons = num_neurons;
-=======
-    this->m_type = layer_type::activation;
->>>>>>> 4697c7f8
   }
 
   virtual ~activation_layer() {}

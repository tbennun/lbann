--- conflicted
+++ resolved
@@ -53,14 +53,8 @@
              lbann_comm *comm,
              int mini_batch_size,
              cudnn::cudnn_manager *cudnn = NULL) :
-<<<<<<< HEAD
-    entrywise_activation_layer(index, comm,
-                               mini_batch_size, num_neurons) {
-=======
     entrywise_activation_layer(index, comm, mini_batch_size) {
-    set_name("relu_layer");
-
->>>>>>> 4697c7f8
+
     initialize_distributed_matrices();
 
   #ifdef __LIB_CUDNN

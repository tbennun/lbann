--- conflicted
+++ resolved
@@ -34,16 +34,12 @@
   //class input_layer : public io_layer {
 class input_layer : public io_layer, public generic_data_distribution {
  public:
-<<<<<<< HEAD
-  input_layer(lbann_comm *comm, int mini_batch_size, int num_parallel_readers,  std::map<execution_mode, generic_data_reader *> data_readers)
-    : io_layer(comm, mini_batch_size, data_readers),
-    generic_data_distribution(comm, std::min(num_parallel_readers, Layer::m_comm->get_procs_per_model()), mini_batch_size, data_readers) {}
-=======
-  input_layer(lbann_comm *comm, std::map<execution_mode, generic_data_reader *> data_readers)
-    : io_layer(comm, data_readers) {}
+  input_layer(lbann_comm *comm, int num_parallel_readers,  std::map<execution_mode, generic_data_reader *> data_readers)
+    : io_layer(comm, data_readers),
+      generic_data_distribution(comm, std::min(num_parallel_readers, Layer::m_comm->get_procs_per_model()), data_readers) {}
 
   // Input layers copy their datareaders.
-  input_layer(const input_layer& other) : io_layer(other) {
+  input_layer(const input_layer& other) : io_layer(other), generic_data_distribution(other) {
     if (m_training_dataset.data_reader) {
       m_training_dataset.data_reader = m_training_dataset.data_reader->copy();
     }
@@ -57,6 +53,7 @@
 
   input_layer& operator=(const input_layer& other) {
     io_layer::operator=(other);
+    generic_data_distribution::operator=(other);
     if (m_training_dataset.data_reader) {
       m_training_dataset.data_reader = m_training_dataset.data_reader->copy();
     }
@@ -68,7 +65,6 @@
     }
     return *this;
   }
->>>>>>> ad6bca1c
 
   void setup_dims() {
     io_layer::setup_dims();

--- conflicted
+++ resolved
@@ -125,16 +125,6 @@
 
     // Record number of output channels
     m_kernel_dims.insert(m_kernel_dims.begin(), num_output_channels);
-<<<<<<< HEAD
-=======
-    m_conv_pads = conv_pads;
-    m_conv_strides = conv_strides;
-
-    // Initialize bias
-    m_bias_scaling_factor = has_bias ? DataType(1) : DataType(0);
-
-  #ifdef LBANN_HAS_CUDNN
->>>>>>> 5869cf6e
 
   #ifdef LBANN_HAS_CUDNN
     // Initialize cuDNN objects
@@ -142,11 +132,7 @@
     m_bias_cudnn_desc = nullptr;
     m_kernel_cudnn_desc = nullptr;
     m_convolution_cudnn_desc = nullptr;
-<<<<<<< HEAD
-=======
-
->>>>>>> 5869cf6e
-  #endif // #ifdef LBANN_HAS_CUDNN
+  #endif // LBANN_HAS_CUDNN
 
   }
 
@@ -191,29 +177,6 @@
     m_kernel_gradient = other.m_kernel_gradient;
     m_bias_gradient = other.m_bias_gradient;
 
-<<<<<<< HEAD
-=======
-    // Copy matrices
-  #define COPY_MATRIX(src, dst)                 \
-    do {                                        \
-      if(src != nullptr && dst != nullptr) {    \
-        El::Copy(*src, *dst);                   \
-      }                                         \
-      if(src != nullptr && dst == nullptr) {    \
-        dst = src->Copy();                      \
-      }                                         \
-      if(src == nullptr && dst != nullptr) {    \
-        delete dst;                             \
-        dst = nullptr;                          \
-      }                                         \
-    } while(false)
-    COPY_MATRIX(other.m_kernel_weights_v, m_kernel_weights_v);
-    COPY_MATRIX(other.m_bias_weights_v, m_bias_weights_v);
-    COPY_MATRIX(other.m_kernel_weights_gradient, m_kernel_weights_gradient);
-    COPY_MATRIX(other.m_bias_weights_gradient, m_bias_weights_gradient);
-  #undef COPY_MATRIX
-
->>>>>>> 5869cf6e
   #ifdef LBANN_HAS_CUDNN
 
     // Copy cuDNN objects
@@ -245,34 +208,7 @@
     if (m_convolution_cudnn_desc != nullptr) {
       CHECK_CUDNN(cudnnDestroyConvolutionDescriptor(m_convolution_cudnn_desc));
     }
-<<<<<<< HEAD
   #endif // LBANN_HAS_CUDNN
-=======
-
-    if (this->m_cudnn != nullptr) {
-      // Deallocate GPU memory
-      this->m_cudnn->deallocate_on_gpus(m_kernel_weights_gradient_d);
-      this->m_cudnn->deallocate_on_gpus(m_bias_weights_gradient_d);
-    }
-
-  #endif // LBANN_HAS_CUDNN
-
-    // Delete matrix views
-    delete m_kernel_weights_v;
-    delete m_bias_weights_v;
-    delete m_kernel_weights_gradient;
-    delete m_bias_weights_gradient;
-
-  }
-
-
-  template<data_layout T_layout> void initialize_distributed_matrices() {
-    learning_layer::initialize_distributed_matrices<T_layout>();
-    m_kernel_weights_gradient = new StarMat(this->m_comm->get_model_grid());
-    m_bias_weights_gradient = new StarMat(this->m_comm->get_model_grid());
-    m_kernel_weights_v = new StarMat(this->m_comm->get_model_grid());
-    m_bias_weights_v = new StarMat(this->m_comm->get_model_grid());
->>>>>>> 5869cf6e
   }
 
   /** Setup layer data.
@@ -363,7 +299,7 @@
                                         m_bias_gradient.Width());
     }
 
-  #endif // #ifdef LBANN_HAS_CUDNN
+  #endif // LBANN_HAS_CUDNN
   }
 
  protected:
@@ -438,7 +374,7 @@
 
     }
 
-  #endif // #ifndef LBANN_HAS_CUDNN
+  #endif // LBANN_HAS_CUDNN
   }
 
   /** Transposed convolution with cuDNN. */
@@ -511,7 +447,7 @@
 
     }
 
-  #endif // #ifndef LBANN_HAS_CUDNN
+  #endif // LBANN_HAS_CUDNN
   }
 
   void apply_bias_cudnn() {
@@ -536,10 +472,6 @@
                                    output_d.get_data(i)));
       }
     }
-<<<<<<< HEAD
-=======
-
->>>>>>> 5869cf6e
   #endif // LBANN_HAS_CUDNN
   }
 

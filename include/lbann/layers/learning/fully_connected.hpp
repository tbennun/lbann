--- conflicted
+++ resolved
@@ -167,11 +167,7 @@
       cudnn::copy_tensor_cudnn_desc(other.m_activations_desc,
                                     m_activations_desc);
     }
-<<<<<<< HEAD
-#endif // LBANN_HAS_CUDNN
-=======
-#endif // __LIB_CUDNN
->>>>>>> ddbc6d9b
+#endif // LBANN_HAS_CUDNN
 
   }
 
@@ -236,11 +232,7 @@
         CHECK_CUDNN(cudnnDestroyTensorDescriptor(m_activations_desc));
       }
     }
-<<<<<<< HEAD
-#endif // LBANN_HAS_CUDNN
-=======
-#endif // __LIB_CUDNN
->>>>>>> ddbc6d9b
+#endif // LBANN_HAS_CUDNN
 
   }
 

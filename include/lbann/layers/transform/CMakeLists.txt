# Add the headers for this directory
set_full_path(THIS_DIR_HEADERS
  concatenation.hpp
  pooling.hpp
  reshape.hpp
  safe_inv.hpp
  slice.hpp
  split.hpp
  sum.hpp
  transform.hpp
  unpooling.hpp
  constant.hpp
  dummy.hpp
  hadamard.hpp
<<<<<<< HEAD
  reduction.hpp
  evaluation.hpp
=======
  gaussian.hpp
  bernoulli.hpp
  uniform.hpp
>>>>>>> 99a65f46
  )

# Propagate the files up the tree
set(HEADERS "${HEADERS}" "${THIS_DIR_HEADERS}" PARENT_SCOPE)<|MERGE_RESOLUTION|>--- conflicted
+++ resolved
@@ -12,14 +12,11 @@
   constant.hpp
   dummy.hpp
   hadamard.hpp
-<<<<<<< HEAD
   reduction.hpp
   evaluation.hpp
-=======
   gaussian.hpp
   bernoulli.hpp
   uniform.hpp
->>>>>>> 99a65f46
   )
 
 # Propagate the files up the tree

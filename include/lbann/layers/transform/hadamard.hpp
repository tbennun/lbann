////////////////////////////////////////////////////////////////////////////////
// Copyright (c) 2014-2016, Lawrence Livermore National Security, LLC.
// Produced at the Lawrence Livermore National Laboratory.
// Written by the LBANN Research Team (B. Van Essen, et al.) listed in
// the CONTRIBUTORS file. <lbann-dev@llnl.gov>
//
// LLNL-CODE-697807.
// All rights reserved.
//
// This file is part of LBANN: Livermore Big Artificial Neural Network
// Toolkit. For details, see http://software.llnl.gov/LBANN or
// https://github.com/LLNL/LBANN.
//
// Licensed under the Apache License, Version 2.0 (the "Licensee"); you
// may not use this file except in compliance with the License.  You may
// obtain a copy of the License at:
//
// http://www.apache.org/licenses/LICENSE-2.0
//
// Unless required by applicable law or agreed to in writing, software
// distributed under the License is distributed on an "AS IS" BASIS,
// WITHOUT WARRANTIES OR CONDITIONS OF ANY KIND, either express or
// implied. See the License for the specific language governing
// permissions and limitations under the license.
////////////////////////////////////////////////////////////////////////////////

#ifndef LBANN_LAYER_HADAMARD_HPP_INCLUDED
#define LBANN_LAYER_HADAMARD_HPP_INCLUDED

#include <vector>
#include "lbann/layers/transform/transform.hpp"
#include "lbann/utils/exception.hpp"

namespace lbann {

/** Hadamard layer.
 *  This layer computes the entrywise product of the input tensors.
 */
template <data_layout T_layout = data_layout::DATA_PARALLEL, El::Device Dev = El::Device::CPU>
class hadamard_layer : public transform_layer {
public:

  hadamard_layer(lbann_comm *comm)
    : transform_layer(comm) {
<<<<<<< HEAD
    m_expected_num_parent_layers = -1; // No limit on parents
=======
    this->m_expected_num_parent_layers = -1; // No limit on parents
>>>>>>> e5d4c014
  }

  hadamard_layer* copy() const override { return new hadamard_layer(*this); }
  std::string get_type() const override { return "Hadamard"; }
  data_layout get_data_layout() const override { return T_layout; }
  El::Device get_device_allocation() const override { return Dev; }

protected:

  void setup_dims() override {
    transform_layer::setup_dims();
    const auto& output_dims = get_output_dims();
    for (int i = 0; i < get_num_parents(); ++i) {
      const auto& input_dims = get_input_dims(i);
      if (input_dims != output_dims) {
        std::stringstream err;
        err << get_type() << " layer \"" << get_name() << "\" "
            << "expects input tensors with dimensions ";
        for (size_t j = 0; j < output_dims.size(); ++j) {
          err << (j > 0 ? " x " : "") << output_dims[j];
        }
        err << ", but parent layer "
            << "\"" << m_parent_layers[i]->get_name() << "\" "
            << "outputs with dimensions ";
        for (size_t j = 0; j < input_dims.size(); ++j) {
          err << (j > 0 ? " x " : "") << input_dims[j];
        }
        LBANN_ERROR(err.str());
      }
    }
  }

  void fp_compute() override {
    auto& output = get_activations();
    switch (get_num_parents()) {
    case 0: El::Fill(output, DataType(1)); break;
    case 1: El::LockedView(output, get_prev_activations()); break;
    default:
      El::Hadamard(get_prev_activations(0),
                   get_prev_activations(1),
                   output);
      for (int i = 2; i < get_num_parents(); ++i) {
        El::Hadamard(get_prev_activations(i), output, output);
      }
    }
  }

  void bp_compute() override {
    const int num_parents = get_num_parents();
    const auto& gradient_wrt_output = get_prev_error_signals();
    switch (num_parents) {
    case 0: break;
    case 1:
      El::LockedView(get_error_signals(), gradient_wrt_output);
      break;
    default:
      for (int i = 0; i < num_parents; ++i) {
        auto& gradient_wrt_input = get_error_signals(i);
        El::Copy(gradient_wrt_output, gradient_wrt_input);
        for (int j = 0; j < num_parents; ++j) {
          if (i != j) {
            El::Hadamard(get_prev_activations(j),
                         gradient_wrt_input,
                         gradient_wrt_input);
          }
        }
      }
    }
  }

};

} // namespace lbann

#endif // LBANN_LAYER_HADAMARD_HPP_INCLUDED<|MERGE_RESOLUTION|>--- conflicted
+++ resolved
@@ -40,13 +40,8 @@
 class hadamard_layer : public transform_layer {
 public:
 
-  hadamard_layer(lbann_comm *comm)
-    : transform_layer(comm) {
-<<<<<<< HEAD
-    m_expected_num_parent_layers = -1; // No limit on parents
-=======
+  hadamard_layer(lbann_comm *comm) : transform_layer(comm) {
     this->m_expected_num_parent_layers = -1; // No limit on parents
->>>>>>> e5d4c014
   }
 
   hadamard_layer* copy() const override { return new hadamard_layer(*this); }

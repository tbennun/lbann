--- conflicted
+++ resolved
@@ -42,8 +42,6 @@
 #ifdef LBANN_HAS_NCCL2
 #include "nccl.h"
 
-<<<<<<< HEAD
-=======
 #define NCCLCHECK(cmd)                                                  \
     {                                                                   \
         ncclResult_t result__ = cmd;                                    \
@@ -61,7 +59,6 @@
 //#include "common.h"
 #endif // #ifdef LBANN_HAS_NCCL2
 
->>>>>>> 5869cf6e
 #endif // #ifdef LBANN_HAS_CUDNN
 
 // Error utility macros

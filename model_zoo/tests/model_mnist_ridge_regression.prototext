--- conflicted
+++ resolved
@@ -69,13 +69,7 @@
   # FULLY_CONNECTED
   #################
   layer {
-<<<<<<< HEAD
     data_layout: "model_parallel"
-=======
-    name: "2"
-    parents: "1"
-    data_layout: "data_parallel"
->>>>>>> c7998d51
     fully_connected {
       num_neurons: 10
       has_bias: true

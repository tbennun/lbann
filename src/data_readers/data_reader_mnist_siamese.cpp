--- conflicted
+++ resolved
@@ -114,12 +114,8 @@
   El::Zeros(X, X.Height(), X.Width());
   El::Zeros(m_indices_fetched_per_mb, mb_size, 1);
 
-<<<<<<< HEAD
+  std::string error_message;
   LBANN_OMP_TASKLOOP
-=======
-  std::string error_message;
-#pragma omp parallel for
->>>>>>> a2733f5a
   for (int s = 0; s < mb_size; s++) {
     int n = m_current_pos + (s * m_sample_stride);
     sample_t index = std::make_pair(m_shuffled_indices[n], m_shuffled_indices2[n]);
@@ -170,12 +166,8 @@
  // }
 
 //  else {
-<<<<<<< HEAD
+    std::string error_message;
     LBANN_OMP_TASKLOOP
-=======
-    std::string error_message;
-#pragma omp parallel for
->>>>>>> a2733f5a
     for (int s = 0; s < mb_size; s++) {
       int n = m_current_pos + (s * m_sample_stride);
       sample_t index = std::make_pair(m_shuffled_indices[n], m_shuffled_indices2[n]);

--- conflicted
+++ resolved
@@ -125,13 +125,8 @@
 
 bool lbann::image_utils::save_image(const std::string& filename,
                                     const int Width, const int Height, const int Type, cv_process& pp, const std::vector<uint8_t>& buf) {
-<<<<<<< HEAD
-#ifdef LBANN_HAS_OPENCV
-  pp.determine_inverse_normalization();
-=======
-#ifdef __LIB_OPENCV
+#ifdef LBANN_HAS_OPENCV
   pp.determine_inverse_lazy_normalization();
->>>>>>> eb818689
   cv::Mat image = cv_utils::copy_buf_to_cvMat(buf, Width, Height, Type, pp);
   bool ok = !image.empty() && pp.postprocess(image);
 
@@ -222,13 +217,8 @@
  */
 bool lbann::image_utils::save_image(const std::string& filename,
                                     const int Width, const int Height, const int Type, cv_process& pp, const ::Mat& data) {
-<<<<<<< HEAD
-#ifdef LBANN_HAS_OPENCV
-  pp.determine_inverse_normalization();
-=======
-#ifdef __LIB_OPENCV
+#ifdef LBANN_HAS_OPENCV
   pp.determine_inverse_lazy_normalization();
->>>>>>> eb818689
   cv::Mat image = cv_utils::copy_buf_to_cvMat(data, Width, Height, Type, pp);
   bool ok = !image.empty() && pp.postprocess(image);
 
@@ -318,13 +308,8 @@
  */
 bool lbann::image_utils::export_image(const std::string& fileExt, std::vector<uchar>& outbuf,
                                       const int Width, const int Height, const int Type, cv_process& pp, const ::Mat& data) {
-<<<<<<< HEAD
-#ifdef LBANN_HAS_OPENCV
-  pp.determine_inverse_normalization();
-=======
-#ifdef __LIB_OPENCV
+#ifdef LBANN_HAS_OPENCV
   pp.determine_inverse_lazy_normalization();
->>>>>>> eb818689
   cv::Mat image = cv_utils::copy_buf_to_cvMat(data, Width, Height, Type, pp);
   bool ok = !image.empty() && pp.postprocess(image);
 

--- conflicted
+++ resolved
@@ -453,13 +453,8 @@
   if (is_local_cache()) {
     std::unordered_map<int, conduit::Node>::const_iterator t3 = m_data.find(data_id);
     if (t3 == m_data.end()) {
-<<<<<<< HEAD
       LBANN_ERROR("(local cache) failed to find data_id: " + std::to_string(data_id) + " in m_data; m_data.size: " + std::to_string(m_data.size()));
-    }  
-=======
-      LBANN_ERROR("failed to find data_id: " + std::to_string(data_id) + " in m_data; m_data.size: " + std::to_string(m_data.size()));
-    }
->>>>>>> d2768a21
+    }
     return t3->second;
   }
 

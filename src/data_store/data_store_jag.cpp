////////////////////////////////////////////////////////////////////////////////
// Copyright (c) 2014-2016, Lawrence Livermore National Security, LLC.
// Produced at the Lawrence Livermore National Laboratory.
// Written by the LBANN Research Team (B. Van Essen, et al.) listed in
// the CONTRIBUTORS file. <lbann-dev@llnl.gov>
//
// LLNL-CODE-697807.
// All rights reserved.
//
// This file is part of LBANN: Livermore Big Artificial Neural Network
// Toolkit. For details, see http://software.llnl.gov/LBANN or
// https://github.com/LLNL/LBANN.
//
// Licensed under the Apache License, Version 2.0 (the "Licensee"); you
// may not use this file except in compliance with the License.  You may
// obtain a copy of the License at:
//
// http://www.apache.org/licenses/LICENSE-2.0
//
// Unless required by applicable law or agreed to in writing, software
// distributed under the License is distributed on an "AS IS" BASIS,
// WITHOUT WARRANTIES OR CONDITIONS OF ANY KIND, either express or
// implied. See the License for the specific language governing
// permissions and limitations under the license.
//
////////////////////////////////////////////////////////////////////////////////

#include "lbann/data_store/data_store_jag.hpp"

#ifdef LBANN_HAS_CONDUIT

#include "lbann/data_readers/data_reader_jag_conduit.hpp"
#include "lbann/utils/exception.hpp"
#include "lbann/utils/options.hpp"
#include "lbann/utils/timer.hpp"
#include "lbann/models/model.hpp"
#include <unordered_set>

namespace lbann {

data_store_jag::data_store_jag(
  generic_data_reader *reader, model *m) :
  generic_data_store(reader, m),
  m_super_node(false),
<<<<<<< HEAD
  m_super_node_overhead(0) {
=======
  m_super_node_overhead(0),
  m_compacted_sample_size(0) {
>>>>>>> ae1250c5
  set_name("data_store_jag");
}

data_store_jag::~data_store_jag() {}

void data_store_jag::setup() {
  double tm1 = get_time();
  std::stringstream err;

  if (m_master) {
    std::cout << "starting data_store_jag::setup() for role: " << m_reader->get_role() << "\n";
  }

  // I suspect we'll never go out-of-memory ...
  if (! m_in_memory) {
    LBANN_ERROR("out-of-memory mode for data_store_jag has not been implemented");
  }

  generic_data_store::setup();
  build_owner_map();

  m_super_node = options::get()->get_bool("super_node");
  if (m_master) {
    if (m_super_node) {
      std::cerr << "mode: exchange_data via super nodes\n";
    } else {
      std::cerr << "mode: exchange_data via individual samples\n";
    }
  }

  if (m_master) {
    std::cout << "num shuffled_indices: " << m_shuffled_indices->size() << "\n";
  }

  data_reader_jag_conduit *jag_reader = dynamic_cast<data_reader_jag_conduit*>(m_reader);
  if (jag_reader == nullptr) {
    LBANN_ERROR(" dynamic_cast<data_reader_jag_conduit*>(m_reader) failed");
  }

  if (m_master) {
    std::cout << "TIME for data_store_jag setup: " << get_time() - tm1 << "\n";
  }
}

void data_store_jag::setup_data_store_buffers() {
  // allocate buffers that are used in exchange_data()
  m_send_buffer.resize(m_np);
  m_send_buffer_2.resize(m_np);
  m_send_requests.resize(m_np);
  m_recv_requests.resize(m_np);
  m_outgoing_msg_sizes.resize(m_np);
  m_incoming_msg_sizes.resize(m_np);
  m_recv_buffer.resize(m_np);
  m_reconstituted.resize(m_np);
}

// Note: conduit has a very nice interface for communicating nodes
//       in blocking scenarios. Unf, for non-blocking we need to
//       handle things ourselves. TODO: possibly modify conduit to
//       handle non-blocking comms
void data_store_jag::exchange_data_by_super_node(size_t current_pos, size_t mb_size) {
<<<<<<< HEAD
  double tm1 = get_time();

  //========================================================================
  //part 1: construct the super_nodes

  double tma = get_time();

=======

  if (m_n == 0) {
    setup_data_store_buffers();
  }

  //========================================================================
  //part 1: construct the super_nodes

>>>>>>> ae1250c5
  build_indices_i_will_send(current_pos, mb_size);
  build_indices_i_will_recv(current_pos, mb_size);

  // construct a super node for each processor; the super node
  // contains all samples this proc owns that other procs need
  for (int p=0; p<m_np; p++) {
    m_send_buffer[p].reset();
    for (auto idx : m_indices_to_send[p]) {
      m_send_buffer[p].update_external(m_data[idx]);
    }
    build_node_for_sending(m_send_buffer[p], m_send_buffer_2[p]);
  }
<<<<<<< HEAD

  //========================================================================
  //part 1.5: exchange super_node sizes

=======

  //========================================================================
  //part 1.5: exchange super_node sizes

>>>>>>> ae1250c5
  for (int p=0; p<m_np; p++) {
    m_outgoing_msg_sizes[p] = m_send_buffer_2[p].total_bytes_compact();
    El::byte *s = reinterpret_cast<El::byte*>(&m_outgoing_msg_sizes[p]);
    m_comm->nb_send<El::byte>(s, sizeof(int), m_comm->get_trainer_rank(), p, m_send_requests[p]);
  }

  for (int p=0; p<m_np; p++) {
<<<<<<< HEAD
      MPI_Irecv((void*)&m_incoming_msg_sizes[p], 1, MPI_INT, p, 0, MPI_COMM_WORLD, &m_recv_requests[p]);
  }

  MPI_Waitall(m_np, m_send_requests.data(), m_status.data());
  MPI_Waitall(m_np, m_recv_requests.data(), m_status.data());
=======
    El::byte *s = reinterpret_cast<El::byte*>(&m_incoming_msg_sizes[p]);
    m_comm->nb_recv<El::byte>(s, sizeof(int), m_comm->get_trainer_rank(), p, m_recv_requests[p]);
  }
  m_comm->wait_all<El::byte>(m_send_requests);
  m_comm->wait_all<El::byte>(m_recv_requests);
>>>>>>> ae1250c5

  //========================================================================
  //part 2: exchange the actual data

<<<<<<< HEAD
  tma = get_time();

=======
>>>>>>> ae1250c5
  // start sends for outgoing data
  for (int p=0; p<m_np; p++) {
    const El::byte *s = reinterpret_cast<El::byte*>(m_send_buffer_2[p].data_ptr());
    m_comm->nb_send<El::byte>(s, m_outgoing_msg_sizes[p], m_comm->get_trainer_rank(), p, m_send_requests[p]);
  }

  // start recvs for incoming data
  for (int p=0; p<m_np; p++) {
    m_recv_buffer[p].set(conduit::DataType::uint8(m_incoming_msg_sizes[p]));
    m_comm->nb_recv<El::byte>((El::byte*)m_recv_buffer[p].data_ptr(), m_incoming_msg_sizes[p], m_comm->get_trainer_rank(), p, m_recv_requests[p]);
  }

  // wait for all msgs to complete
<<<<<<< HEAD
  MPI_Waitall(m_np, m_recv_requests.data(), m_status.data());
  MPI_Waitall(m_np, m_send_requests.data(), m_status.data());

  debug << "TOTAL Time to exchange the actual data: " << get_time() -  tma << "\n";
  //========================================================================
  //part 3: construct the Nodes needed by me for the current minibatch

  double tmw = get_time();

=======
  m_comm->wait_all<El::byte>(m_send_requests);
  m_comm->wait_all<El::byte>(m_recv_requests);

  //========================================================================
  //part 3: construct the Nodes needed by me for the current minibatch

>>>>>>> ae1250c5
  m_minibatch_data.clear();
  for (int p=0; p<m_np; p++) {
    conduit::uint8 *n_buff_ptr = (conduit::uint8*)m_recv_buffer[p].data_ptr();
    conduit::Node n_msg;
    n_msg["schema_len"].set_external((conduit::int64*)n_buff_ptr);
    n_buff_ptr +=8;
    n_msg["schema"].set_external_char8_str((char*)(n_buff_ptr));
    conduit::Schema rcv_schema;
    conduit::Generator gen(n_msg["schema"].as_char8_str());
    gen.walk(rcv_schema);
    n_buff_ptr += n_msg["schema"].total_bytes_compact();
    n_msg["data"].set_external(rcv_schema,n_buff_ptr);
    m_reconstituted[p].reset();

    // I'm unsure what happens here: m_reconstituted is persistent, but
    // we're updating from n_msg, which is transitory. Best guess,
    // when n_msg goes out of scope a deep copy is made. Possibly
    // there's room for optimization here.
    m_reconstituted[p].update_external(n_msg["data"]);
    const std::vector<std::string> &names = m_reconstituted[p].child_names();

    for (auto &t : names) {
      m_minibatch_data[atoi(t.c_str())][t].update_external(m_reconstituted[p][t]);
    }
  }
<<<<<<< HEAD

  debug << "TOTAL Time to unpack and break up all incoming data: " << get_time() - tmw << "\n";

  debug << "TOTAL exchange_data Time: " << get_time() - tm1 << "\n";
=======
>>>>>>> ae1250c5
}

void data_store_jag::set_conduit_node(int data_id, conduit::Node &node) {
  if (m_data.find(data_id) != m_data.end()) {
    LBANN_ERROR("duplicate data_id: " + std::to_string(data_id) + " in data_store_jag::set_conduit_node");
  }

  if (! m_super_node) {
<<<<<<< HEAD
    //@TODO fix, so we don't need to do a deep copy
    conduit::Node n2;
    build_node_for_sending(node, n2);
    m_data[data_id] = n2;
=======
    build_node_for_sending(node, m_data[data_id]);
    const conduit::Node& n2 = m_data[data_id];
    if(m_compacted_sample_size == 0) {
      m_compacted_sample_size = n2.total_bytes_compact();
    }else if(m_compacted_sample_size != n2.total_bytes_compact()) {
      LBANN_ERROR("Conduit node being added data_id: " + std::to_string(data_id)
                  + " is not the same size as existing nodes in the data_store "
                  + std::to_string(m_compacted_sample_size) + " != "
                  + std::to_string(n2.total_bytes_compact()));
    }
    if(!m_data[data_id].is_contiguous()) {
      LBANN_ERROR("m_data[" + std::to_string(data_id) + "] does not have a contiguous layout");
    }
    if(m_data[data_id].data_ptr() == nullptr) {
      LBANN_ERROR("m_data[" + std::to_string(data_id) + "] does not have a valid data pointer");
    }
    if(m_data[data_id].contiguous_data_ptr() == nullptr) {
      LBANN_ERROR("m_data[" + std::to_string(data_id) + "] does not have a valid contiguous data pointer");
    }
>>>>>>> ae1250c5
  }

  else {
    m_data[data_id] = node;
    // @TODO would like to do: m_data[data_id].set_external(node); but since
    // (as of now) 'node' is a local variable in a data_reader+jag_conduit,
    // we need to do a deep copy. If the data_store furnishes a node to the
    // data_reader during the first epoch, this copy can be avoided
  }
}

const conduit::Node & data_store_jag::get_conduit_node(int data_id) const {
  std::unordered_map<int, conduit::Node>::const_iterator t = m_data.find(data_id);
  if (t != m_data.end()) {
<<<<<<< HEAD
    return t->second;
=======
    if(m_super_node) {
      return t->second;
    } else {
      return t->second["data"];
    }
>>>>>>> ae1250c5
  }

  std::unordered_map<int, conduit::Node>::const_iterator t2 = m_minibatch_data.find(data_id);
  if (t2 == m_minibatch_data.end()) {
    LBANN_ERROR("failed to find data_id: " + std::to_string(data_id) + " in m_minibatch_data; m_minibatch_data.size: " + std::to_string(m_minibatch_data.size()) + "; epoch:"  + std::to_string(m_model->get_cur_epoch()));
  }

  return t2->second;
}

// code in the following method is a modification of code from
// conduit/src/libs/relay/conduit_relay_mpi.cpp
void data_store_jag::build_node_for_sending(const conduit::Node &node_in, conduit::Node &node_out) {
<<<<<<< HEAD

#if 0
if (m_master) {
  std::cout << "  \"======================================\n";
  node_in.print();
}

  MPI_Barrier(MPI_COMM_WORLD);
#endif
/*
size_t i = node_in.number_of_children();
debug << "num children: " << i  << "\n";
conduit::NodeConstIterator t = node_in.children();
while (t.has_next()) {
  debug << ">"<<  t.name() <<"<\n";
}
*/

=======
>>>>>>> ae1250c5
  node_out.reset();
  conduit::Schema s_data_compact;
  if( node_in.is_compact() && node_in.is_contiguous()) {
    s_data_compact = node_in.schema();
  } else {
    node_in.schema().compact_to(s_data_compact);
  }

  std::string snd_schema_json = s_data_compact.to_json();

  conduit::Schema s_msg;
  s_msg["schema_len"].set(conduit::DataType::int64());
  s_msg["schema"].set(conduit::DataType::char8_str(snd_schema_json.size()+1));
  s_msg["data"].set(s_data_compact);

  conduit::Schema s_msg_compact;
  s_msg.compact_to(s_msg_compact);
  node_out.reset();
  node_out.set(s_msg_compact);
  node_out["schema"].set(snd_schema_json);
  node_out["data"].update(node_in);

<<<<<<< HEAD
void data_store_jag::exchange_data_by_sample(size_t current_pos, size_t mb_size) {
#if 0
  double tm1 = get_time();

  debug.open(b, std::ios::app);
  debug << "\n============================================================\n"
  <<"starting exchange_data_by_sample; epoch: "<<m_model->get_cur_epoch()<< " data size: "<<m_data.size()<<"  m_n: " << m_n << "  send_buffer size: " << m_send_buffer.size() << "\n";
  debug.close();

  if (m_n == 1) {
    if (m_master) std::cerr << "allocating storage\n";
    int sz = m_data.size();
    m_send_buffer.resize(sz);
    m_send_requests.resize(sz);
    m_recv_requests.resize(sz);
    m_recv_buffer.resize(sz);
    m_status.resize(sz);

    // sanity check
    /*
    int n = 0;
    for (auto &t : m_data) {
      if (t.second.total_bytes_compact() != n) {
        LBANN_ERROR("t.total_bytes_compact() != n; " + std::to_string(n) + " " + std::to_string(t.second.total_bytes_compact()));
      }
    }
    */
  }

  //========================================================================

double tma = get_time();

  build_indices_i_will_send(current_pos, mb_size);
  build_indices_i_will_recv(current_pos, mb_size);

  // debug block
   #if 0
  int sample_size = 0;
  for (auto &t : m_data) {
    if(sample_size == 0) {
      sample_size = t.second.total_bytes_compact();
    } else {
      if(sample_size != t.second.total_bytes_compact()) {
        debug << "bad sample size: " << t.second.total_bytes_compact() << " num samples: " << m_data.size() << "\n";
      }
    }
  }
  debug << "sample size: " << sample_size << " num samples: " << m_data.size() << "\n";
  debug.close();
  debug.open(b, std::ios::app);
  #endif
=======
  if(!node_out.is_contiguous()) {
    LBANN_ERROR("node_out does not have a contiguous layout");
  }
  if(node_out.data_ptr() == nullptr) {
    LBANN_ERROR("node_out does not have a valid data pointer");
  }
  if(node_out.contiguous_data_ptr() == nullptr) {
    LBANN_ERROR("node_out does not have a valid contiguous data pointer");
  }
}

void data_store_jag::exchange_data_by_sample(size_t current_pos, size_t mb_size) {
  int num_send_req = build_indices_i_will_send(current_pos, mb_size);
  int num_recv_req = build_indices_i_will_recv(current_pos, mb_size);
>>>>>>> ae1250c5

  m_send_requests.resize(num_send_req);
  m_recv_requests.resize(num_recv_req);
  m_recv_buffer.resize(num_recv_req);
  m_recv_data_ids.resize(num_recv_req);

  //========================================================================
  //part 2: exchange the actual data

  // start sends for outgoing data
  size_t ss = 0;
  for (int p=0; p<m_np; p++) {
<<<<<<< HEAD
    const std::unordered_set<int> &indices = indices_i_will_send[p];
=======
    const std::unordered_set<int> &indices = m_indices_to_send[p];
>>>>>>> ae1250c5
    for (auto index : indices) {
      if (m_data.find(index) == m_data.end()) {
        LBANN_ERROR("failed to find data_id: " + std::to_string(index) + " to be sent to " + std::to_string(p) + " in m_data");
      }
<<<<<<< HEAD

      //const void *s = m_send_buffer[ss].data_ptr();
      const void *s = m_data[index].data_ptr();
      MPI_Isend(s, m_compacted_sample_size, MPI_BYTE, p, index, MPI_COMM_WORLD, &m_send_requests[ss++]);
      //MPI_Isend(s, m_outgoing_msg_sizes[p], MPI_BYTE, p, 1, MPI_COMM_WORLD, &m_send_requests[p]);
=======
      const conduit::Node& n = m_data[index];
      const El::byte *s = reinterpret_cast<const El::byte*>(n.data_ptr());
      if(!n.is_contiguous()) {
        LBANN_ERROR("data_id: " + std::to_string(index) + " does not have a contiguous layout");
      }
      if(n.data_ptr() == nullptr) {
        LBANN_ERROR("data_id: " + std::to_string(index) + " does not have a valid data pointer");
      }
      if(n.contiguous_data_ptr() == nullptr) {
        LBANN_ERROR("data_id: " + std::to_string(index) + " does not have a valid contiguous data pointer");
      }
      m_comm->nb_tagged_send(s, m_compacted_sample_size, p, index, m_send_requests[ss++], m_comm->get_trainer_comm());
>>>>>>> ae1250c5
    }
  }

  // sanity checks
  if (ss != m_send_requests.size()) {
    LBANN_ERROR("ss != m_send_requests.size; ss: " + std::to_string(ss) + " m_send_requests.size: " + std::to_string(m_send_requests.size()));
  }

  // start recvs for incoming data
  ss = 0;
  for (int p=0; p<m_np; p++) {
    const std::unordered_set<int> &indices = m_indices_to_recv[p];
    for (auto index : indices) {
<<<<<<< HEAD
      m_recv_buffer[ss].set(conduit::DataType::uint8(sample_size));
      MPI_Irecv(m_recv_buffer[ss].data_ptr(), m_compacted_sample_size,, MPI_BYTE, p, index, MPI_COMM_WORLD, &m_recv_requests[ss]);
      m_index_to_data_id[index] = ss;
=======
      m_recv_buffer[ss].set(conduit::DataType::uint8(m_compacted_sample_size));
      El::byte *r = reinterpret_cast<El::byte*>(m_recv_buffer[ss].data_ptr());
      m_comm->nb_tagged_recv<El::byte>(r, m_compacted_sample_size, p, index, m_recv_requests[ss], m_comm->get_trainer_comm());
      m_recv_data_ids[ss] = index;
>>>>>>> ae1250c5
      ++ss;
    }
  }

  // sanity checks
  if (ss != m_recv_buffer.size()) {
    LBANN_ERROR("ss != m_recv_buffer.size; ss: " + std::to_string(ss) + " m_recv_buffer.size: " + std::to_string(m_recv_buffer.size()));
  }
  if (m_recv_requests.size() != m_recv_buffer.size()) {
    LBANN_ERROR("m_recv_requests.size != m_recv_buffer.size; m_recv_requests: " + std::to_string(m_recv_requests.size()) + " m_recv_buffer.size: " + std::to_string(m_recv_buffer.size()));
  }

  // wait for all msgs to complete
  m_comm->wait_all(m_send_requests);
  m_comm->wait_all(m_recv_requests);

  //========================================================================
  //part 3: construct the Nodes needed by me for the current minibatch

  conduit::Node nd;
  m_minibatch_data.clear();
  for (size_t j=0; j < m_recv_buffer.size(); j++) {
    conduit::uint8 *n_buff_ptr = (conduit::uint8*)m_recv_buffer[j].data_ptr();
    conduit::Node n_msg;
    n_msg["schema_len"].set_external((conduit::int64*)n_buff_ptr);
    n_buff_ptr +=8;
    n_msg["schema"].set_external_char8_str((char*)(n_buff_ptr));
    conduit::Schema rcv_schema;
    conduit::Generator gen(n_msg["schema"].as_char8_str());
    gen.walk(rcv_schema);
    n_buff_ptr += n_msg["schema"].total_bytes_compact();
    n_msg["data"].set_external(rcv_schema,n_buff_ptr);

<<<<<<< HEAD
    // this is inefficent @TODO
    nd.reset();
    nd.update(n_msg["data"]);
    m_minibatch_data[nd["id"].value()] = nd;
  }
for (auto &t : m_minibatch_data) {
  debug << t.first << " ";
=======
    int data_id = m_recv_data_ids[j];
    m_minibatch_data[data_id].set_external(n_msg["data"]);
  }
>>>>>>> ae1250c5
}

<<<<<<< HEAD
debug << "TOTAL Time to unpack incoming data: " << get_time() - tmw << "\n";

  if (m_master) std::cout << "data_store_jag::exchange_data Time: " << get_time() - tm1 << "\n";

  debug << "TOTAL exchange_data Time: " << get_time() - tm1 << "\n";
debug.close(); debug.open(b, std::ios::app);
#endif
}

void data_store_jag::build_indices_i_will_recv(int current_pos, int mb_size) {
  m_indices_to_recv.clear();
  m_indices_to_recv.resize(m_np);
 // size_t j = 0;
  for (int i=current_pos; i< current_pos + mb_size; ++i) {
    auto index = (*m_shuffled_indices)[i];
 //   if (m_data.find(index) != m_data.end()) {
    if (i % m_np == m_rank) {
    //if (index % m_np == m_rank) {
      int owner = m_owner[index];
      m_indices_to_recv[owner].insert(index);
    }
//    j = (j + 1) % m_np;
  }

}

void data_store_jag::build_indices_i_will_send(int current_pos, int mb_size) {
  m_indices_to_send.clear();
  m_indices_to_send.resize(m_np);
  size_t j = 0;
=======
int data_store_jag::build_indices_i_will_recv(int current_pos, int mb_size) {
  m_indices_to_recv.clear();
  m_indices_to_recv.resize(m_np);
  int k = 0;
  for (int i=current_pos; i< current_pos + mb_size; ++i) {
    auto index = (*m_shuffled_indices)[i];
    if (i % m_np == m_rank) {
      int owner = m_owner[index];
      m_indices_to_recv[owner].insert(index);
      k++;
    }
  }
  return k;
}

int data_store_jag::build_indices_i_will_send(int current_pos, int mb_size) {
  m_indices_to_send.clear();
  m_indices_to_send.resize(m_np);
  size_t j = 0;
  int k = 0;
>>>>>>> ae1250c5
  for (int i = current_pos; i < current_pos + mb_size; i++) {
    auto index = (*m_shuffled_indices)[i];
    /// If this rank owns the index send it to the j'th rank
    if (m_data.find(index) != m_data.end()) {
      m_indices_to_send[j].insert(index);

      // Sanity check
      if (m_owner[index] != m_rank) {
        std::stringstream s;
        s << "error for i: "<<i<<" index: "<<index<< " m_owner: " << m_owner[index] << " me: " << m_rank;
        LBANN_ERROR(s.str());
      }
<<<<<<< HEAD
    }
    j = (j + 1) % m_np;
  }
}

#if 0
// fills in m_ds_indices and m_owner
void data_store_jag::build_ds_indices() {
  m_owner.clear();
  m_ds_indices.clear();
  m_ds_indices.resize(m_np);

  std::vector<std::unordered_set<int>> proc_to_indices(m_np);
  size_t j = 0;
  for (size_t i = 0; i < m_shuffled_indices->size(); i++) {
    auto index = (*m_shuffled_indices)[i];
    m_ds_indices[j].insert(index);
=======
      k++;
    }
    j = (j + 1) % m_np;
  }
  return k;
}

void data_store_jag::build_owner_map() {
  m_owner.clear();
  size_t j = 0;
  for (size_t i = 0; i < m_shuffled_indices->size(); i++) {
    auto index = (*m_shuffled_indices)[i];
>>>>>>> ae1250c5
    m_owner[index] = j;
    j = (j + 1) % m_np;
  }
}
<<<<<<< HEAD
#endif

void data_store_jag::build_owner_map() {
  m_owner.clear();
  size_t j = 0;
  for (size_t i = 0; i < m_shuffled_indices->size(); i++) {
    auto index = (*m_shuffled_indices)[i];
    m_owner[index] = j;
    j = (j + 1) % m_np;
  }
}

=======

>>>>>>> ae1250c5
void data_store_jag::compute_super_node_overhead() {
  if (m_super_node_overhead != 0) {
    return;
  }
  if (m_data.size() < 2) {
    LBANN_ERROR("m_data must contain at least two sample nodes");
  }
  conduit::Node n2;
  conduit::Node n3;
  int first = 0;
  for (auto &t : m_data) {
    n2.update_external(t.second);
    build_node_for_sending(n2, n3);
    if (first == 0) {
      first = n3.total_bytes_compact();
    } else {
      m_super_node_overhead = 2*first - n3.total_bytes_compact();
      m_compacted_sample_size = first - m_super_node_overhead;
      if (m_master) {
<<<<<<< HEAD
        std::cerr << "m_super_node_overhead: " << m_super_node_overhead 
=======
        std::cerr << "m_super_node_overhead: " << m_super_node_overhead
>>>>>>> ae1250c5
                  << " m_compacted_sample_size: " << m_compacted_sample_size << "\n";
      }
      return;
    }
  }
}

}  // namespace lbann

#endif //#ifdef LBANN_HAS_CONDUIT<|MERGE_RESOLUTION|>--- conflicted
+++ resolved
@@ -42,12 +42,8 @@
   generic_data_reader *reader, model *m) :
   generic_data_store(reader, m),
   m_super_node(false),
-<<<<<<< HEAD
-  m_super_node_overhead(0) {
-=======
   m_super_node_overhead(0),
   m_compacted_sample_size(0) {
->>>>>>> ae1250c5
   set_name("data_store_jag");
 }
 
@@ -109,15 +105,6 @@
 //       handle things ourselves. TODO: possibly modify conduit to
 //       handle non-blocking comms
 void data_store_jag::exchange_data_by_super_node(size_t current_pos, size_t mb_size) {
-<<<<<<< HEAD
-  double tm1 = get_time();
-
-  //========================================================================
-  //part 1: construct the super_nodes
-
-  double tma = get_time();
-
-=======
 
   if (m_n == 0) {
     setup_data_store_buffers();
@@ -126,7 +113,6 @@
   //========================================================================
   //part 1: construct the super_nodes
 
->>>>>>> ae1250c5
   build_indices_i_will_send(current_pos, mb_size);
   build_indices_i_will_recv(current_pos, mb_size);
 
@@ -139,17 +125,10 @@
     }
     build_node_for_sending(m_send_buffer[p], m_send_buffer_2[p]);
   }
-<<<<<<< HEAD
 
   //========================================================================
   //part 1.5: exchange super_node sizes
 
-=======
-
-  //========================================================================
-  //part 1.5: exchange super_node sizes
-
->>>>>>> ae1250c5
   for (int p=0; p<m_np; p++) {
     m_outgoing_msg_sizes[p] = m_send_buffer_2[p].total_bytes_compact();
     El::byte *s = reinterpret_cast<El::byte*>(&m_outgoing_msg_sizes[p]);
@@ -157,28 +136,15 @@
   }
 
   for (int p=0; p<m_np; p++) {
-<<<<<<< HEAD
-      MPI_Irecv((void*)&m_incoming_msg_sizes[p], 1, MPI_INT, p, 0, MPI_COMM_WORLD, &m_recv_requests[p]);
-  }
-
-  MPI_Waitall(m_np, m_send_requests.data(), m_status.data());
-  MPI_Waitall(m_np, m_recv_requests.data(), m_status.data());
-=======
     El::byte *s = reinterpret_cast<El::byte*>(&m_incoming_msg_sizes[p]);
     m_comm->nb_recv<El::byte>(s, sizeof(int), m_comm->get_trainer_rank(), p, m_recv_requests[p]);
   }
   m_comm->wait_all<El::byte>(m_send_requests);
   m_comm->wait_all<El::byte>(m_recv_requests);
->>>>>>> ae1250c5
 
   //========================================================================
   //part 2: exchange the actual data
 
-<<<<<<< HEAD
-  tma = get_time();
-
-=======
->>>>>>> ae1250c5
   // start sends for outgoing data
   for (int p=0; p<m_np; p++) {
     const El::byte *s = reinterpret_cast<El::byte*>(m_send_buffer_2[p].data_ptr());
@@ -192,24 +158,12 @@
   }
 
   // wait for all msgs to complete
-<<<<<<< HEAD
-  MPI_Waitall(m_np, m_recv_requests.data(), m_status.data());
-  MPI_Waitall(m_np, m_send_requests.data(), m_status.data());
-
-  debug << "TOTAL Time to exchange the actual data: " << get_time() -  tma << "\n";
-  //========================================================================
-  //part 3: construct the Nodes needed by me for the current minibatch
-
-  double tmw = get_time();
-
-=======
   m_comm->wait_all<El::byte>(m_send_requests);
   m_comm->wait_all<El::byte>(m_recv_requests);
 
   //========================================================================
   //part 3: construct the Nodes needed by me for the current minibatch
 
->>>>>>> ae1250c5
   m_minibatch_data.clear();
   for (int p=0; p<m_np; p++) {
     conduit::uint8 *n_buff_ptr = (conduit::uint8*)m_recv_buffer[p].data_ptr();
@@ -235,13 +189,6 @@
       m_minibatch_data[atoi(t.c_str())][t].update_external(m_reconstituted[p][t]);
     }
   }
-<<<<<<< HEAD
-
-  debug << "TOTAL Time to unpack and break up all incoming data: " << get_time() - tmw << "\n";
-
-  debug << "TOTAL exchange_data Time: " << get_time() - tm1 << "\n";
-=======
->>>>>>> ae1250c5
 }
 
 void data_store_jag::set_conduit_node(int data_id, conduit::Node &node) {
@@ -250,12 +197,6 @@
   }
 
   if (! m_super_node) {
-<<<<<<< HEAD
-    //@TODO fix, so we don't need to do a deep copy
-    conduit::Node n2;
-    build_node_for_sending(node, n2);
-    m_data[data_id] = n2;
-=======
     build_node_for_sending(node, m_data[data_id]);
     const conduit::Node& n2 = m_data[data_id];
     if(m_compacted_sample_size == 0) {
@@ -275,7 +216,6 @@
     if(m_data[data_id].contiguous_data_ptr() == nullptr) {
       LBANN_ERROR("m_data[" + std::to_string(data_id) + "] does not have a valid contiguous data pointer");
     }
->>>>>>> ae1250c5
   }
 
   else {
@@ -290,15 +230,11 @@
 const conduit::Node & data_store_jag::get_conduit_node(int data_id) const {
   std::unordered_map<int, conduit::Node>::const_iterator t = m_data.find(data_id);
   if (t != m_data.end()) {
-<<<<<<< HEAD
-    return t->second;
-=======
     if(m_super_node) {
       return t->second;
     } else {
       return t->second["data"];
     }
->>>>>>> ae1250c5
   }
 
   std::unordered_map<int, conduit::Node>::const_iterator t2 = m_minibatch_data.find(data_id);
@@ -312,27 +248,6 @@
 // code in the following method is a modification of code from
 // conduit/src/libs/relay/conduit_relay_mpi.cpp
 void data_store_jag::build_node_for_sending(const conduit::Node &node_in, conduit::Node &node_out) {
-<<<<<<< HEAD
-
-#if 0
-if (m_master) {
-  std::cout << "  \"======================================\n";
-  node_in.print();
-}
-
-  MPI_Barrier(MPI_COMM_WORLD);
-#endif
-/*
-size_t i = node_in.number_of_children();
-debug << "num children: " << i  << "\n";
-conduit::NodeConstIterator t = node_in.children();
-while (t.has_next()) {
-  debug << ">"<<  t.name() <<"<\n";
-}
-*/
-
-=======
->>>>>>> ae1250c5
   node_out.reset();
   conduit::Schema s_data_compact;
   if( node_in.is_compact() && node_in.is_contiguous()) {
@@ -355,60 +270,6 @@
   node_out["schema"].set(snd_schema_json);
   node_out["data"].update(node_in);
 
-<<<<<<< HEAD
-void data_store_jag::exchange_data_by_sample(size_t current_pos, size_t mb_size) {
-#if 0
-  double tm1 = get_time();
-
-  debug.open(b, std::ios::app);
-  debug << "\n============================================================\n"
-  <<"starting exchange_data_by_sample; epoch: "<<m_model->get_cur_epoch()<< " data size: "<<m_data.size()<<"  m_n: " << m_n << "  send_buffer size: " << m_send_buffer.size() << "\n";
-  debug.close();
-
-  if (m_n == 1) {
-    if (m_master) std::cerr << "allocating storage\n";
-    int sz = m_data.size();
-    m_send_buffer.resize(sz);
-    m_send_requests.resize(sz);
-    m_recv_requests.resize(sz);
-    m_recv_buffer.resize(sz);
-    m_status.resize(sz);
-
-    // sanity check
-    /*
-    int n = 0;
-    for (auto &t : m_data) {
-      if (t.second.total_bytes_compact() != n) {
-        LBANN_ERROR("t.total_bytes_compact() != n; " + std::to_string(n) + " " + std::to_string(t.second.total_bytes_compact()));
-      }
-    }
-    */
-  }
-
-  //========================================================================
-
-double tma = get_time();
-
-  build_indices_i_will_send(current_pos, mb_size);
-  build_indices_i_will_recv(current_pos, mb_size);
-
-  // debug block
-   #if 0
-  int sample_size = 0;
-  for (auto &t : m_data) {
-    if(sample_size == 0) {
-      sample_size = t.second.total_bytes_compact();
-    } else {
-      if(sample_size != t.second.total_bytes_compact()) {
-        debug << "bad sample size: " << t.second.total_bytes_compact() << " num samples: " << m_data.size() << "\n";
-      }
-    }
-  }
-  debug << "sample size: " << sample_size << " num samples: " << m_data.size() << "\n";
-  debug.close();
-  debug.open(b, std::ios::app);
-  #endif
-=======
   if(!node_out.is_contiguous()) {
     LBANN_ERROR("node_out does not have a contiguous layout");
   }
@@ -423,7 +284,6 @@
 void data_store_jag::exchange_data_by_sample(size_t current_pos, size_t mb_size) {
   int num_send_req = build_indices_i_will_send(current_pos, mb_size);
   int num_recv_req = build_indices_i_will_recv(current_pos, mb_size);
->>>>>>> ae1250c5
 
   m_send_requests.resize(num_send_req);
   m_recv_requests.resize(num_recv_req);
@@ -436,22 +296,11 @@
   // start sends for outgoing data
   size_t ss = 0;
   for (int p=0; p<m_np; p++) {
-<<<<<<< HEAD
-    const std::unordered_set<int> &indices = indices_i_will_send[p];
-=======
     const std::unordered_set<int> &indices = m_indices_to_send[p];
->>>>>>> ae1250c5
     for (auto index : indices) {
       if (m_data.find(index) == m_data.end()) {
         LBANN_ERROR("failed to find data_id: " + std::to_string(index) + " to be sent to " + std::to_string(p) + " in m_data");
       }
-<<<<<<< HEAD
-
-      //const void *s = m_send_buffer[ss].data_ptr();
-      const void *s = m_data[index].data_ptr();
-      MPI_Isend(s, m_compacted_sample_size, MPI_BYTE, p, index, MPI_COMM_WORLD, &m_send_requests[ss++]);
-      //MPI_Isend(s, m_outgoing_msg_sizes[p], MPI_BYTE, p, 1, MPI_COMM_WORLD, &m_send_requests[p]);
-=======
       const conduit::Node& n = m_data[index];
       const El::byte *s = reinterpret_cast<const El::byte*>(n.data_ptr());
       if(!n.is_contiguous()) {
@@ -464,7 +313,6 @@
         LBANN_ERROR("data_id: " + std::to_string(index) + " does not have a valid contiguous data pointer");
       }
       m_comm->nb_tagged_send(s, m_compacted_sample_size, p, index, m_send_requests[ss++], m_comm->get_trainer_comm());
->>>>>>> ae1250c5
     }
   }
 
@@ -478,16 +326,10 @@
   for (int p=0; p<m_np; p++) {
     const std::unordered_set<int> &indices = m_indices_to_recv[p];
     for (auto index : indices) {
-<<<<<<< HEAD
-      m_recv_buffer[ss].set(conduit::DataType::uint8(sample_size));
-      MPI_Irecv(m_recv_buffer[ss].data_ptr(), m_compacted_sample_size,, MPI_BYTE, p, index, MPI_COMM_WORLD, &m_recv_requests[ss]);
-      m_index_to_data_id[index] = ss;
-=======
       m_recv_buffer[ss].set(conduit::DataType::uint8(m_compacted_sample_size));
       El::byte *r = reinterpret_cast<El::byte*>(m_recv_buffer[ss].data_ptr());
       m_comm->nb_tagged_recv<El::byte>(r, m_compacted_sample_size, p, index, m_recv_requests[ss], m_comm->get_trainer_comm());
       m_recv_data_ids[ss] = index;
->>>>>>> ae1250c5
       ++ss;
     }
   }
@@ -521,53 +363,11 @@
     n_buff_ptr += n_msg["schema"].total_bytes_compact();
     n_msg["data"].set_external(rcv_schema,n_buff_ptr);
 
-<<<<<<< HEAD
-    // this is inefficent @TODO
-    nd.reset();
-    nd.update(n_msg["data"]);
-    m_minibatch_data[nd["id"].value()] = nd;
-  }
-for (auto &t : m_minibatch_data) {
-  debug << t.first << " ";
-=======
     int data_id = m_recv_data_ids[j];
     m_minibatch_data[data_id].set_external(n_msg["data"]);
   }
->>>>>>> ae1250c5
-}
-
-<<<<<<< HEAD
-debug << "TOTAL Time to unpack incoming data: " << get_time() - tmw << "\n";
-
-  if (m_master) std::cout << "data_store_jag::exchange_data Time: " << get_time() - tm1 << "\n";
-
-  debug << "TOTAL exchange_data Time: " << get_time() - tm1 << "\n";
-debug.close(); debug.open(b, std::ios::app);
-#endif
-}
-
-void data_store_jag::build_indices_i_will_recv(int current_pos, int mb_size) {
-  m_indices_to_recv.clear();
-  m_indices_to_recv.resize(m_np);
- // size_t j = 0;
-  for (int i=current_pos; i< current_pos + mb_size; ++i) {
-    auto index = (*m_shuffled_indices)[i];
- //   if (m_data.find(index) != m_data.end()) {
-    if (i % m_np == m_rank) {
-    //if (index % m_np == m_rank) {
-      int owner = m_owner[index];
-      m_indices_to_recv[owner].insert(index);
-    }
-//    j = (j + 1) % m_np;
-  }
-
-}
-
-void data_store_jag::build_indices_i_will_send(int current_pos, int mb_size) {
-  m_indices_to_send.clear();
-  m_indices_to_send.resize(m_np);
-  size_t j = 0;
-=======
+}
+
 int data_store_jag::build_indices_i_will_recv(int current_pos, int mb_size) {
   m_indices_to_recv.clear();
   m_indices_to_recv.resize(m_np);
@@ -588,7 +388,6 @@
   m_indices_to_send.resize(m_np);
   size_t j = 0;
   int k = 0;
->>>>>>> ae1250c5
   for (int i = current_pos; i < current_pos + mb_size; i++) {
     auto index = (*m_shuffled_indices)[i];
     /// If this rank owns the index send it to the j'th rank
@@ -601,44 +400,12 @@
         s << "error for i: "<<i<<" index: "<<index<< " m_owner: " << m_owner[index] << " me: " << m_rank;
         LBANN_ERROR(s.str());
       }
-<<<<<<< HEAD
+      k++;
     }
     j = (j + 1) % m_np;
   }
-}
-
-#if 0
-// fills in m_ds_indices and m_owner
-void data_store_jag::build_ds_indices() {
-  m_owner.clear();
-  m_ds_indices.clear();
-  m_ds_indices.resize(m_np);
-
-  std::vector<std::unordered_set<int>> proc_to_indices(m_np);
-  size_t j = 0;
-  for (size_t i = 0; i < m_shuffled_indices->size(); i++) {
-    auto index = (*m_shuffled_indices)[i];
-    m_ds_indices[j].insert(index);
-=======
-      k++;
-    }
-    j = (j + 1) % m_np;
-  }
   return k;
 }
-
-void data_store_jag::build_owner_map() {
-  m_owner.clear();
-  size_t j = 0;
-  for (size_t i = 0; i < m_shuffled_indices->size(); i++) {
-    auto index = (*m_shuffled_indices)[i];
->>>>>>> ae1250c5
-    m_owner[index] = j;
-    j = (j + 1) % m_np;
-  }
-}
-<<<<<<< HEAD
-#endif
 
 void data_store_jag::build_owner_map() {
   m_owner.clear();
@@ -650,9 +417,6 @@
   }
 }
 
-=======
-
->>>>>>> ae1250c5
 void data_store_jag::compute_super_node_overhead() {
   if (m_super_node_overhead != 0) {
     return;
@@ -672,11 +436,7 @@
       m_super_node_overhead = 2*first - n3.total_bytes_compact();
       m_compacted_sample_size = first - m_super_node_overhead;
       if (m_master) {
-<<<<<<< HEAD
-        std::cerr << "m_super_node_overhead: " << m_super_node_overhead 
-=======
         std::cerr << "m_super_node_overhead: " << m_super_node_overhead
->>>>>>> ae1250c5
                   << " m_compacted_sample_size: " << m_compacted_sample_size << "\n";
       }
       return;

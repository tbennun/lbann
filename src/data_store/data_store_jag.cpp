--- conflicted
+++ resolved
@@ -38,15 +38,10 @@
 namespace lbann {
 
 data_store_jag::data_store_jag(
-<<<<<<< HEAD
   generic_data_reader *reader) :
   generic_data_store(reader),
   m_preload(false),
-=======
-  generic_data_reader *reader, model *m) :
-  generic_data_store(reader, m),
   m_owner_map_mb_size(0),
->>>>>>> c519837d
   m_super_node(false),
   m_super_node_overhead(0),
   m_compacted_sample_size(0) {

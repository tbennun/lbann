--- conflicted
+++ resolved
@@ -219,15 +219,14 @@
     if (layout_str == "model_parallel") { layout = data_layout::MODEL_PARALLEL; }
     const auto& num_parallel_readers = proto_model.num_parallel_readers();
     const auto& device_allocation_str = proto_layer.device_allocation();
-    auto layer_cudnn = cudnn;
-    if (device_allocation_str == "cpu") { layer_cudnn = nullptr; }
-
-    const auto& device_allocation_str = proto_layer.device_allocation();
-    El::Device default_device_allocation = El::Device::CPU;
-#ifdef LBANN_HAS_GPU
-    if (cudnn != nullptr) { default_device_allocation = El::Device::GPU; }
-#endif // LBANN_HAS_GPU
-    El::Device device_allocation = default_device_allocation;
+    El::Device device_allocation = El::Device::CPU;
+#ifdef LBANN_HAS_GPU
+    if (cudnn != nullptr) { device_allocation = El::Device::GPU; }
+#endif // LBANN_HAS_GPU
+    if (device_allocation_str == "cpu") { device_allocation = El::Device::CPU; }
+#ifdef LBANN_HAS_GPU
+    if (device_allocation_str == "gpu") { device_allocation = El::Device::GPU; }
+#endif // LBANN_HAS_GPU
     if (device_allocation_str.empty()
         && (proto_layer.has_input() || proto_layer.has_target()
             || proto_layer.has_reconstruction() || proto_layer.has_softmax())) {
@@ -235,95 +234,31 @@
       // allowed on the GPUs force the default to be the CPU
       device_allocation = El::Device::CPU;
     }
-    if (device_allocation_str == "cpu") { device_allocation = El::Device::CPU; }
-#ifdef LBANN_HAS_GPU
-    if (device_allocation_str == "gpu") { device_allocation = El::Device::GPU; }
-#endif // LBANN_HAS_GPU
+    cudnn::cudnn_manager* layer_cudnn = cudnn;
+    if (device_allocation == El::Device::CPU) {
+      layer_cudnn = nullptr;
+    }
 
     // Construct layer
     Layer* l = nullptr;
-    switch (layout) {
-    case data_layout::DATA_PARALLEL:
-<<<<<<< HEAD
-      l = construct_layer<data_layout::DATA_PARALLEL>(
-            comm,
-            data_readers,
-            num_parallel_readers,
-            layer_cudnn,
-            proto_layer
-          );
-      break;
-    case data_layout::MODEL_PARALLEL:
-      l = construct_layer<data_layout::MODEL_PARALLEL>(
-            comm,
-            data_readers,
-            num_parallel_readers,
-            layer_cudnn,
-            proto_layer
-          );
-=======
-      switch (device_allocation) {
-      case El::Device::CPU:
-        l = construct_layer<data_layout::DATA_PARALLEL, El::Device::CPU>(
-              comm,
-              data_readers,
-              num_parallel_readers,
-              nullptr,
-              proto_layer
-            );
-        break;
-#ifdef LBANN_HAS_GPU
-      case El::Device::GPU:
-        l = construct_layer<data_layout::DATA_PARALLEL, El::Device::GPU>(
-              comm,
-              data_readers,
-              num_parallel_readers,
-              cudnn,
-              proto_layer
-            );
-        break;
-#endif // LBANN_HAS_GPU
-      default:
-        err << "layer " << name << " has an invalid device allocation "
-            << "(" << device_allocation_str << ")";
-        LBANN_ERROR(err.str());
-      }
-      break;
-    case data_layout::MODEL_PARALLEL:
-      switch (device_allocation) {
-      case El::Device::CPU:
-        l = construct_layer<data_layout::MODEL_PARALLEL, El::Device::CPU>(
-              comm,
-              data_readers,
-              num_parallel_readers,
-              nullptr,
-              proto_layer
-            );
-        break;
-#ifdef LBANN_HAS_GPU
-      case El::Device::GPU:
-        l = construct_layer<data_layout::MODEL_PARALLEL, El::Device::GPU>(
-              comm,
-              data_readers,
-              num_parallel_readers,
-              cudnn,
-              proto_layer
-            );
-        break;
-#endif // LBANN_HAS_GPU
-      default:
-        err << "layer " << name << " has an invalid device allocation "
-            << "(" << device_allocation_str << ")";
-        LBANN_ERROR(err.str());
-      }
->>>>>>> b2ae5c66
-      break;
-    case data_layout::invalid:
-    default:
-      err << "layer " << name << " has an invalid data layout "
-          << "(" << layout_str << ")";
-      LBANN_ERROR(err.str());
-    }
+#define TEMPLATE_INSTANTIATION(T_layout, T_device)                      \
+    do {                                                                \
+      if (layout == T_layout && device_allocation == T_device) {        \
+        l = construct_layer<T_layout, T_device>(                        \
+              comm,                                                     \
+              data_readers,                                             \
+              num_parallel_readers,                                     \
+              layer_cudnn,                                              \
+              proto_layer);                                             \
+      }                                                                 \
+    } while (0)
+    TEMPLATE_INSTANTIATION(data_layout::DATA_PARALLEL, El::Device::CPU);
+    TEMPLATE_INSTANTIATION(data_layout::MODEL_PARALLEL, El::Device::CPU);
+#ifdef LBANN_HAS_GPU
+    TEMPLATE_INSTANTIATION(data_layout::DATA_PARALLEL, El::Device::GPU);
+    TEMPLATE_INSTANTIATION(data_layout::MODEL_PARALLEL, El::Device::GPU);
+#endif // LBANN_HAS_GPU
+#undef TEMPLATE_INSTANTIATION
 
     // Check that layer has been constructed
     if (l == nullptr) {

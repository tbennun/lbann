syntax = "proto3";

package lbann_data;

message LbannPB {
  DataReader data_reader = 1;
  Model model = 2;
  Optimizer optimizer = 3;
  MotifDefinitions motif_definitions = 4;
}

//========================================================================
// DataReaders
//========================================================================
message DataReader {
  int64 max_par_io_size = 1;
  repeated Reader reader = 2;
}

message Reader {
  string name = 1; //mnist, nci, nci_regression, numpy, imagenet, synthetic, merge_samples
  string role = 3; //train, validation, test
  bool shuffle = 4;
  string data_filedir = 5;
  string data_local_filedir = 50; //to support data_store
  string data_filename = 6;
  string label_filename = 7;
  double validation_percent = 9;
  int64 absolute_sample_count = 11;
  int64 first_n = 200;
  double percent_of_data_to_use = 12;
  //for GAN model
  bool gan_labelling = 201;
  int32 gan_label_value = 202;
  ImagePreprocessor image_preprocessor = 13;

  //------------------ start of only for jag_conduit -----------------------
  repeated string jag_scalar_keys = 91;
  repeated string jag_input_keys = 92;
  message JagKeyPrefixFilter {
    string key_prefix = 1;
    uint32 min_len = 2;
  }
  repeated string jag_scalar_filters = 93;
  repeated JagKeyPrefixFilter jag_scalar_prefix_filters = 94;
  repeated string jag_input_filters = 95;
  repeated JagKeyPrefixFilter jag_input_prefix_filters = 96;
  repeated int32 independent = 97;
  repeated int32 dependent = 98;
  int32 max_files_to_load = 1000;

  // for jag_conduit_hdf5
  bool use_scalars = 1001;
  bool use_images = 1002;
  bool use_inputs = 1003;
  //------------------  end of only for jag_conduit  -----------------------

  int32 num_labels = 99; //for imagenet and synthetic
  int64 num_samples = 100; //only for synthetic
  string synth_dimensions = 101; //only for synthetic
  //csv attributes
  string separator = 102;
  int32 skip_cols = 103;
  int32 skip_rows = 104;
  bool has_header = 105;
  int32 label_col = 106;
  int32 response_col = 107;
  bool disable_labels = 108;
  bool disable_responses = 109;
  string format = 110; // numpy, csv
  string data_file_pattern = 111;
  int64 num_neighbors = 112; // pilot2_molecular_reader
  int64 max_neighborhood = 113; // pilot2_molecular_reader
  int32 num_image_srcs = 114; // data_reader_multi_images

  //------------- start of only for partitioned data sets ------------------
  bool is_partitioned = 300; 
  double partition_overlap = 301;
  int32 partition_mode = 302;  
       // 1 - share a portion of your data with two neighbors;
       // 2 - there's a set of overlap indices that are common to all models
  //------------- end of only for partitioned data sets ------------------
}

message ImagePreprocessor {
  string name = 1;
  bool disable = 2;
  int32 raw_width = 3;
  int32 raw_height = 4;

  message Cropper {
    string name = 1;
    bool disable = 2;
    bool crop_randomly = 3;
    uint32 crop_width = 4;
    uint32 crop_height = 5;
    int32 resized_width = 6;
    int32 resized_height = 7;
    bool adaptive_interpolation = 8;
  }

  message Resizer {
    string name = 1;
    bool disable = 2;
    int32 resized_width = 3;
    int32 resized_height = 4;
    bool adaptive_interpolation = 5;
  }

  message Augmenter {
    string name = 1;
    bool disable = 2;
    bool horizontal_flip = 3;
    bool vertical_flip = 4;
    double rotation = 5;
    double horizontal_shift = 6;
    double vertical_shift = 7;
    double shear_range = 8;
  }

  message Decolorizer {
    string name = 1;
    bool disable = 2;
    bool pick_1ch = 3;
  }

  message Colorizer {
    string name = 1;
    bool disable = 2;
  }

  message Normalizer {
    string name = 1;
    bool disable = 2;
    bool scale = 3;
    bool subtract_mean = 4;
    bool unit_variance = 5;
    bool z_score = 6;
  }

  message Subtractor {
    string name = 1;
    bool disable = 2;
    string image_to_sub = 3;
    string image_to_div = 4;
    repeated float channel_mean = 5 [packed = true];
    repeated float channel_stddev = 6 [packed = true];
  }

  message PatchExtractor {
    string name = 1;
    bool disable = 2;
    uint32 patch_width = 3;
    uint32 patch_height = 4;
    uint32 patch_gap = 5; // gap between patches
    uint32 patch_jitter = 6; // max jittering amount for patch positions
    uint32 centering_mode = 7; // center patch positioning mode
    uint32 ca_correction_mode = 8; // chromatic abberation correction mode
  }

  message Noiser {
    string name = 1;
    bool disable = 2;
    float factor = 3;
  }

  Cropper cropper = 5;
  Resizer resizer = 34;
  Augmenter augmenter = 6;
  Decolorizer decolorizer = 7;
  Colorizer colorizer = 8;
  Subtractor subtractor = 9;
  Normalizer normalizer = 10;
  Noiser noiser = 11;
  PatchExtractor patch_extractor = 12;

  int32 early_normalization = 33; // for data_reader_jag only
}

// TODO: wrap El::Mat based normalization into a generic preprocessor
message GenericPreprocessor {
  string name = 1;
  bool disable = 2;

  message Normalizer {
    string name = 1;
    bool disable = 2;
    bool scale = 3;
    bool subtract_mean = 4;
    bool unit_variance = 5;
    bool z_score = 6;
  }

  Normalizer normalizer = 3;
}

//========================================================================
// Model
//========================================================================

message Model {
  string name = 1; //sequential_model, dag_model, greedy_layerwise_autoencoder, siamese_model
  ObjectiveFunction objective_function = 2;
  repeated Metric metric = 5;
  string data_layout = 6;

  int64 mini_batch_size = 12;
  int64 num_epochs = 4;
  int64 super_steps = 121; //multiple steps/epochs currently use in GAN
  int64 num_batches = 122; //multiple batches/sub epoch
  int64 block_size = 50;
  int64 procs_per_model = 51;
  int64 num_gpus = 53; //has no effect
  int64 evaluation_frequency = 54;
  int64 num_parallel_readers = 100;

  bool disable_cuda = 8;

  repeated Layer layer = 10;

  repeated Weights weights = 11;

  // checknan, debug, dump_activations, etc;
  // for complete list, see: lbann/include/lbann/callbacks
  repeated Callback callback = 20;

  int64 random_seed = 30;
  // If true, models will have their model rank mixed into their random seed.
  bool random_init_models_differently = 31;

  // Siamese model parameters
  message Siamese {
    uint32 num_heads = 1;
  }
  Siamese siamese = 37;
}

//========================================================================
// Objective function
//========================================================================

message ObjectiveFunction {
  repeated MeanSquaredError mean_squared_error = 10;
  repeated MeanAbsoluteDeviation mean_absolute_deviation = 11;
  repeated MeanAbsoluteError mean_absolute_error = 24;
  repeated CrossEntropy cross_entropy = 12;
  repeated BinaryCrossEntropy binary_cross_entropy = 13;
  repeated CrossEntropyWithUncertainty cross_entropy_with_uncertainty = 14;
  repeated GeomNegLogLike geom_negloglike = 15;
  repeated PoissonNegLogLike poisson_negloglike = 16;
  repeated PolyaNegLogLike polya_negloglike = 17;
  repeated L1WeightRegularization l1_weight_regularization = 20;
  repeated L2WeightRegularization l2_weight_regularization = 21;
  repeated GroupLassoWeightRegularization group_lasso_weight_regularization = 22;
  repeated LayerTerm layer_term = 25;
}

message MeanSquaredError {
  double scale_factor = 1;
}

message MeanAbsoluteDeviation {
  double scale_factor = 1;
}

message MeanAbsoluteError {
  double scale_factor = 1;
}

message CrossEntropy {
  double scale_factor = 1;
}


message BinaryCrossEntropy {
  double scale_factor = 1;
}

message CrossEntropyWithUncertainty {
  double scale_factor = 1;
}

message GeomNegLogLike {
  double scale_factor = 1;
}

message PoissonNegLogLike {
  double scale_factor = 1;
}

message PolyaNegLogLike {
  double scale_factor = 1;
}

message L1WeightRegularization {
  double scale_factor = 1;
}

message L2WeightRegularization {
  double scale_factor = 1;
}

message GroupLassoWeightRegularization {
  double scale_factor = 1;
}

message LayerTerm {
  double scale_factor = 1;
  string layer = 2;
}

//========================================================================
// Metrics
//========================================================================

message Metric {
  // a Metric should contain exactly one of the following
  CategoricalAccuracy categorical_accuracy = 1;
  TopKCategoricalAccuracy top_k_categorical_accuracy = 2;
  MeanSquaredError mean_squared_error = 3;
  MeanAbsoluteDeviation mean_absolute_deviation = 4;
  MeanAbsoluteError mean_absolute_error = 6;
  PearsonCorrelation pearson_correlation = 5;
  R2 r2 = 7;
  BooleanAccuracy boolean_accuracy = 8;
  BooleanFalsePositives boolean_false_positives = 9;
  BooleanFalseNegatives boolean_false_negatives = 10;
  LayerMetric layer_metric = 11;
}

message CategoricalAccuracy {
}

// Already defined as an objective function
// message MeanSquaredError {}

message TopKCategoricalAccuracy {
  int64 k = 1;
  int64 top_k = 2; //deprecated
}

message PearsonCorrelation {
}

message R2 {
}

message BooleanAccuracy {
}

message BooleanFalsePositives {
}

message BooleanFalseNegatives {
}

message LayerMetric {
  string layer = 1;
  string name = 2;
  string unit = 3;
}

//========================================================================
// Optimizers
//========================================================================
message Optimizer {
  // An Optimizer should contain exactly one of the following
  // (this may or may not be properly checked for in proto_common.cpp)
  Adagrad adagrad = 1;
  Rmsprop rmsprop = 2;
  Adam adam = 3;
  HypergradientAdam hypergradient_adam = 4;
  Sgd sgd = 5;
}

message Adagrad {
  double learn_rate = 1;
  double eps = 2;  //default: 1e-8
}

message Adam {
  double learn_rate = 1;
  double beta1 = 6;    //default: 0.9
  double beta2 = 7;    //default: 0.99
  double eps = 8;      //default: 1e-8
}

message HypergradientAdam {
  double init_learning_rate = 1;
  double hyper_learning_rate = 2; //default: 1e-7
  double beta1 = 6;    //default: 0.9
  double beta2 = 7;    //default: 0.99
  double eps = 8;      //default: 1e-8
}

message Rmsprop {
  double learn_rate = 1;
  double decay_rate = 2;
  double eps = 3; //default: 1e-8
}

message Sgd {
  double learn_rate = 1;
  double momentum = 2;     //default: 0
  double decay_rate = 3;   //default: 0
  bool nesterov = 4;       //default: false
}


//========================================================================
// Callbacks
//========================================================================
message Callback {
   // a Callback should contain exactly one of the following
   CallbackPrint print = 1;
   CallbackTimer timer = 2;
   CallbackSummary summary = 3;
   CallbackDumpWeights dump_weights = 4;
   CallbackDumpActivations dump_activations = 5;
   CallbackDumpErrorSignals dump_error_signals = 35;
   CallbackDumpGradients dump_gradients = 6;
   CallbackDumpMBIndices dump_mb_indices = 7;
   CallbackDispIOStats disp_io_stats = 8;
   CallbackImComm imcomm = 9;
   CallbackSaveImages save_images = 10;
   CallbackDebug debug = 11;
   CallbackAdaptiveLearningRate adaptive_learning_rate = 12;
   CallbackStepLearningRate step_learning_rate = 13;
   CallbackCustomLearningRate custom_learning_rate = 14;
   CallbackCheckSmall check_small = 15;
   CallbackCheckNaN check_nan = 16;
   CallbackCheckDataset check_dataset = 17;
   CallbackHang hang = 18;
   CallbackDropFixedLearningRate drop_fixed_learning_rate = 19;
   CallbackLinearGrowthLearningRate linear_growth_learning_rate = 20;
   CallbackProfiler profiler = 21;
   CallbackStepMinibatch step_minibatch = 22;
   CallbackGradientCheck gradient_check = 23;
   CallbackLTFB ltfb = 24;
   CallbackDebugIO debug_io = 25;
   CallbackMinibatchSchedule minibatch_schedule = 26;
   CallbackOptimizerwiseAdaptiveLearningRate optimizerwise_adaptive_learning_rate = 27;
   CallbackCheckpoint checkpoint = 28;
   CallbackSaveModel save_model = 29;
   CallbackPolyLearningRate poly_learning_rate = 30;
   CallbackReplaceWeights replace_weights = 31;
   CallbackGPUMemoryUsage gpu_memory_usage = 32;
   CallbackSyncLayers sync_layers = 33;
   CallbackSyncSelected sync_selected = 34;
}

message CallbackLTFB {
  int64 round_size = 1; 
  bool increasing_metric_mode = 2; //Expectation for a good tournament metric: increasing (true) is default 
  string eval_metrics = 3; //eval metrics to use for tournament, at least 1 metric has to be provided
  string weights_tosend = 4; //list of weights to transfer between model, default is all weights (classic LTFB)
}

message CallbackStepLearningRate {
  string weights = 1; //default: all weights
  int64 step = 2;
  double amt = 3;
}

message CallbackCustomLearningRate {
  //don't know how to support this, since it takes an std::function as an argument
}

message CallbackAdaptiveLearningRate {
  string weights = 1; //default: all weights
  int64 patience = 2;
  double amt = 3;
}

message CallbackSaveImages {
  string image_dir = 1;
  string layer_names = 2; //layer(s) at which to save images  e.g., "input, reconstruction"
  string extension = 3;
}

message CallbackPrint {
  int64 interval = 1; //default in lbann_callback_print.hpp is 1
}

message CallbackProfiler {
  bool sync = 1;
}

message CallbackTimer {
}

message CallbackSummary {
  string dir = 1; //directory for the lbann_summary
  int64 batch_interval = 2; //default in lbann_callback_summary.hpp is 1
  int64 mat_interval = 3; //default in lbann_callback_summary.hpp is 25
}

message CallbackDumpWeights {
  string basename = 1;
}

message CallbackDumpActivations {
  string basename = 1;
  int64 interval = 2;
  string layer_names = 3; //layer(s) at which to dump activations e.g., "relu1 relu4 relu12"

}

message CallbackDumpErrorSignals {
  string basename = 1;
}

message CallbackDumpGradients {
  string basename = 1;
  int64 interval = 2;
}

message CallbackDumpMBIndices {
  string basename = 1;
  int64 interval = 2;
}

message CallbackDispIOStats {
  string layers = 1; //e.g: "2 4 5"; use "10000" to apply to all layers
}

message CallbackImComm {
  string intermodel_comm_method = 1;
  bool all_optimizers = 2;
}

message CallbackDebug {
  string phase = 1; //should be called "modes"
}

message CallbackDebugIO {
  string phase = 1;
  int32 lvl = 2;
}

message CallbackCheckSmall {
}

message CallbackCheckNaN {
}

message CallbackCheckDataset {
}

message CallbackHang {
  int64 rank = 1;
}

message CallbackDropFixedLearningRate {
  string weights = 1;
  repeated int64 drop_epoch = 2;
  double amt = 3;
}

message CallbackLinearGrowthLearningRate {
  string weights = 1;
  double target = 2;
  int64 num_epochs = 3;
  int64 delay = 4;
}

message CallbackPolyLearningRate {
  string weights = 1;
  double power = 2;
  uint64 num_epochs = 3;
  uint64 max_iter = 4;
}

message CallbackStepMinibatch {
  int64 starting_mbsize = 1;
  int64 step = 2;
  int64 ramp_time = 3;
}

message MinibatchScheduleStep {
  int64 epoch = 1;
  int64 mbsize = 2;
  double lr = 3;
  int64 ramp_time = 4;
}

message CallbackOptimizerwiseAdaptiveLearningRate {
  string weights = 1;
  double scale = 2;
}

message CallbackMinibatchSchedule {
  int64 starting_mbsize = 1;
  repeated MinibatchScheduleStep step = 2;
}

message CallbackGradientCheck {
  double step_size = 1;
  bool verbose = 2;
  bool fail_on_error = 3;
}


message CallbackCheckpoint {
  string checkpoint_dir = 1;
  int64 checkpoint_epochs = 2;
  int64 checkpoint_steps = 3;
  double checkpoint_secs = 4;
  string per_rank_dir = 5;
  int64 ckpt_dist_epochs = 6;
  int64 ckpt_dist_steps = 7;
}


message CallbackSaveModel {
  string dir = 1;
  string extension = 2;
}

message CallbackReplaceWeights {
  string source_layers = 1; //set of layers to copy weights from
  string destination_layers = 2;  //set of layers to copy weights to
  int64 batch_interval = 3;
}
message CallbackGPUMemoryUsage {
}

message CallbackSyncLayers {
  bool sync_gpus = 1;
  bool sync_mpi = 2;
  bool only_input = 3;
}

message CallbackSyncSelected {
  message LayerToSync {
    enum PropDirection {
      Both = 0;
      Forward = 1;
      Backward = 2;
    }
    string name = 1; // name of the layer to synchronize
    PropDirection prop = 2; // propagation setep to synchronize
  }

  message CudaProfilerSetup {
    enum OutputMode {
      KeyValuePair = 0;
      CSV = 1;
    }
    bool no_init = 1;
    string config_file = 2;
    string output_dir = 3;
    OutputMode output_mode = 4;
  }

  bool async_gpus = 1;
  bool async_mpi = 2;
  repeated LayerToSync layer_to_sync = 3;
  CudaProfilerSetup cuda_profiler_setup = 4;
}

//========================================================================
// Weights
//========================================================================

message Weights {

  string name = 1;
  Optimizer optimizer = 2;

  ConstantInitializer constant_initializer = 20;
  ValueInitializer value_initializer = 21;
  UniformInitializer uniform_initializer = 22;
  NormalInitializer normal_initializer = 23;
  GlorotNormalInitializer glorot_normal_initializer = 24;
  GlorotUniformInitializer glorot_uniform_initializer = 25;
  HeNormalInitializer he_normal_initializer = 26;
  HeUniformInitializer he_uniform_initializer = 27;
  LeCunNormalInitializer lecun_normal_initializer = 28;
  LeCunUniformInitializer lecun_uniform_initializer = 29;

}

// Weight initializers
message ConstantInitializer {
  double value = 1;
}
message ValueInitializer {
  string values = 1;
}
message UniformInitializer {
  double min = 1;
  double max = 2;
}
message NormalInitializer {
  double mean = 1;
  double standard_deviation = 2;
}
message GlorotNormalInitializer {}
message GlorotUniformInitializer {}
message HeNormalInitializer {}
message HeUniformInitializer {}
message LeCunNormalInitializer {}
message LeCunUniformInitializer {}

//note: I'd like to put this enum inside of Layer, but if I do the enum values
//      become, e.g, Layer_Imcomm_EXCLUDE, which is just ugly
enum Imcomm {
  DEFAULT = 0; //add Layer to Imcomm callback if all_learning_layers = true in
               //the CallbackImComm
  EXCLUDE = 1; //*do not* add Layer to Imcomm callback if all_learning_layers = true in
               //the CallbackImComm
  INCLUDE = 2;  //add Layer to Imcomm callback regardless of whether all_learning_layers
                //in the CallbackImComm is set to true or false
}

// Weight data for exporting
message WeightsShape {
  repeated int64 dim = 1 [packed = true];
}
message WeightsData {
  WeightsShape shape = 5;
  string name = 1;
  int64 height = 2;
  int64 width = 3;
  //@todo assume float above, add other datatype
  repeated float data = 4 [packed=true];

  Imcomm imcomm = 55;
}

//========================================================================
// MotifDefinitions
//========================================================================

message MotifDefinitions {
  repeated Motif motif = 1;
}

message Motif {
  string name = 1;
  repeated Layer layer = 2;
}

//========================================================================
// Layers
//========================================================================

message Layer {
   string name = 50;
   string parents = 151;
   string children = 152;
   string data_layout = 52;
   string device_allocation = 55;
   string weights = 54;
   bool num_neurons_from_data_reader = 53;
   bool freeze = 5;

   repeated WeightsData weights_data = 153;
   string top = 154;
   string bottom = 155;
   string type = 156;

   // a Layer should contain exactly one of the following
   // (this may or may not be properly checked for in proto_common.cpp)
   //
   // @todo: this should be done better using oneof:
   //   oneof a_layer {
   //       Reshape reshape = 306
   //       Pooling pooling = 12;
   //       ...
   //   }
   //
   //

   // motif layer
   MotifLayer motif_layer = 4;

   // Input layers
   Input input = 2;

   // Transform layers
   Reshape reshape = 306;
   Pooling pooling = 12;
   Concatenation concatenation = 300;
   Slice slice = 301;
   Split split = 302;
   Sum sum = 303;
   WeightedSum weighted_sum = 323;
   Unpooling unpooling = 304;
   Hadamard hadamard = 308;
   Constant constant = 309;
   Zero zero = 315;
   Reduction reduction = 310;
   Evaluation evaluation = 311;
   Gaussian gaussian = 312;
   Bernoulli bernoulli = 313;
   Uniform uniform = 314;
   Crop crop = 316;
   CategoricalRandom categorical_random = 317;
   DiscreteRandom discrete_random = 318;
   Dummy dummy = 319;
   StopGradient stop_gradient = 320;
   Max max = 321;
   Min min = 322;
   InTopK in_top_k = 324;
   Sort sort = 325;
   WeightsLayer weights_layer = 326;

   // Learning layers
   FullyConnected fully_connected = 11;
   Convolution convolution = 13;
   Deconvolution deconvolution = 305;

   // Loss layers
   CrossEntropy cross_entropy = 60;
   MeanSquaredError mean_squared_error = 61;
   TopKCategoricalAccuracy top_k_categorical_accuracy = 62;
   L2Norm2 l2_norm2 = 63;

   // Math layers
   Not not = 401;
   Abs abs = 402;
   Negative negative = 403;
   Sign sign = 404;
   Round round = 405;
   Ceil ceil = 406;
   Floor floor = 407;
   Reciprocal reciprocal = 408;
   Square square = 409;
   Sqrt sqrt = 410;
   Rsqrt rsqrt = 411;
   Exp exp = 412;
   Expm1 expm1 = 413;
   Log log = 414;
   Log1p log1p = 415;
   Cos cos = 416;
   Sin sin = 417;
   Tan tan = 418;
   Acos acos = 419;
   Asin asin = 420;
   Atan atan = 421;
   Cosh cosh = 422;
   Sinh sinh = 423;
   Tanh tanh = 424;
   Acosh acosh = 425;
   Asinh asinh = 426;
   Atanh atanh = 427;
   
   // Target Layers
   Target target = 18;
   TargetReconstruction reconstruction = 22;

   // Regularization Layers
   BatchNormalization batch_normalization = 19;
   LocalResponseNormalization local_response_normalization = 20;
   Dropout dropout = 21;
   SeluDropout selu_dropout = 229;

   // Activation Layers
   Softmax softmax = 200;
   LogSoftmax logsoftmax = 203;
   ELU elu = 30;
   Identity identity = 31;
   LeakyRelu leaky_relu = 32;
   Relu relu = 33;
   Sigmoid sigmoid = 34;
   SmoothRelu smooth_relu = 35;
   Softplus softplus = 36;
   Selu selu = 37;
   BentIdentity bent_identity = 40;
   Swish swish = 42;
   Power power = 43;
<<<<<<< HEAD
   Abs   abs = 44;
   Log log = 46;
=======
   L2Loss l2_loss = 45;
>>>>>>> 9123eda7
   Sigmoid_Binary_Cross_Entropy_With_Logits bce_with_logits = 47;

}
///////////////////////
// MotifLayer //
///////////////////////
message MotifLayer {
  string motif_id = 1;
  repeated string variable = 2;
}

///////////////////////
// Math Layers       //
///////////////////////
message Not {}
message Abs {}
message Negative {}
message Sign {}
message Round {}
message Ceil {}
message Floor {}
message Reciprocal {}
message Square {}
message Sqrt {}
message Rsqrt {}
message Exp {}
message Expm1 {}
message Log {}
message Log1p {}
message Cos {}
message Sin {}
message Tan {}
message Acos {}
message Asin {}
message Atan {}
message Cosh {}
message Sinh {}
message Tanh {}
message Acosh {}
message Asinh {}
message Atanh {}

///////////////////////
// Activation Layers //
///////////////////////
message ELU {
  double alpha = 2; //default: 1.0; must be >= 0
}

message Identity {
}

message LeakyRelu {
  double leak = 2; //default: 0.01
}

message Relu {
}

message Sigmoid {
}

message SmoothRelu {
}

message Softplus {
}

message BentIdentity {
}

message Swish {
}

message Selu {
  double alpha = 2; //default: 1.6732632423543772848170429916717
  double scale = 3; //default: 1.0507009873554804934193349852946
}

message Softmax {
}

message LogSoftmax {
}

message Power {
  double exponent = 1;
}

<<<<<<< HEAD
message Abs {
}

message Log {
  double base = 1;
=======
message L2Loss {
>>>>>>> 9123eda7
}

message Sigmoid_Binary_Cross_Entropy_With_Logits {
  int32 true_label = 1;
}

///////////////////////
// Loss Layers //
///////////////////////
message L2Norm2 {}

///////////////////////////
// Regularization Layers //
///////////////////////////
message BatchNormalization {
  double decay = 1;          //default: 0.9
  double scale_init = 2;     //default: 1.0
  double bias_init = 3;      //default: 0.0
  double epsilon = 4;        //default: 1e-5
  bool global_stats = 5;     //default: false
}

message SeluDropout {
  double keep_prob = 2; //default: 0.95
  double alpha = 3;     //default: 1.6732632423543772848170429916717
  double scale = 4;     //default: 1.0507009873554804934193349852946
}

message LocalResponseNormalization {
  int64 window_width = 4;
  double lrn_alpha = 5;
  double lrn_beta = 6;
  double lrn_k = 7;
}

message Dropout {
  double keep_prob = 2;  //default: 0.5
}

//////////////////
// Input Layers //
//////////////////
message Input {
  bool data_set_per_model = 1;  //default: false
  string io_buffer = 2;
  string target_mode = 3;
}

/// @todo Remove when possible
message RepeatedInput {
  bool data_set_per_model = 1;  //default: false
  int64 num_steps = 2;
  string target_mode = 3;
}

//////////////////////
// transform Layers //
//////////////////////
message Reshape {
  int64 num_dims = 1;
  string dims = 2; //should be space-separated list of ints, e.g, "2 6 7"
  bool reshape_to_flattened_conv_format = 3;
}

message Pooling {
  int64 num_dims = 1;

  bool has_vectors = 2;

  //these are used if has_vectors = true
  string pool_dims = 4; //should be space-separated list, e.g, "2 2 3"
  string pool_pads = 5; //should be space-separated list, e.g, "2 2 3"
  string pool_strides = 6; //should be space-separated list, e.g, "2 2 3"

  //these are used if has_vectors = false
  int64 pool_dims_i = 10;
  int64 pool_pads_i = 11;
  int64 pool_strides_i = 12;

  //pool_mode should be one of: max, average, average_no_pad
  //see: lbann/include/lbann/lbann_base.hpp
  string pool_mode = 7;
}

message Unpooling {
  int64 num_dims = 1;
  string pooling_layer = 13; //should be name of the pooling layer
}


message Concatenation {
  string parents = 1; //TODO: this doesn't do anything and should be removed
  int64 concatenation_axis = 2;
}

message Slice {
  int64 slice_axis = 2;
  string slice_points = 3; //should be space-separated list of ints, e.g, "2 6 7"
}

message Split {
}

message Sum {
}

message WeightedSum {
  string scaling_factors = 1; //should be a space-separated list of doubles, e.g. "1.0 2.0 -1.0"
}

message Hadamard {
}

message Constant {
  double value=1;
  string num_neurons=2;
}


message Zero {
  bool first_half=1; //default: true
  bool second_half=2; //default: true
}

message Reduction {
  string mode=1; //"sum" or "average"
}

message Evaluation {
}

message Gaussian {
  double mean = 1;
  double stdev = 2;
  string neuron_dims = 3;
}

message Bernoulli {
  double prob = 1;
  string neuron_dims = 2;
}

message Uniform {
  double min = 1;
  double max = 2;
  string neuron_dims = 3;
}


message Crop {
  string dims = 3;
}

message CategoricalRandom {
}

message DiscreteRandom {
  string values = 1;
  string dims = 2;
}

message Dummy {
}

message StopGradient {
}

message Max {
}

message Min {
}

message InTopK {
  int64 k = 1;
}

message Sort {
  bool descending = 1;
}

message WeightsLayer {
  string dims = 1;
}

/////////////////////
// learning Layers //
/////////////////////
message FullyConnected {
  int64 num_neurons = 1;
  string weight_initialization = 2;    //DEPRECATED
  bool has_bias = 3;                   //default: true
  double bias_initial_value = 4;       //default: 0
  double l2_regularization_factor = 5; //default: 0
  double group_lasso_regularization_factor = 6; //default: 0
  bool transpose = 7;
  bool num_neurons_is_num_labels = 8;
}

message Convolution {
  int64 num_dims = 1;
  int64 num_output_channels = 4;

  bool has_vectors = 2;

  // these are used if has_vector = true
  string conv_dims = 5; //should be space-separated list, e.g, "2 2 3"
  string conv_pads = 6;  //should be space-separated list, e.g, "2 2 3"
  string conv_strides = 7; //should be space-separated list, e.g, "2 2 3"

  // these are used if has_vector = false
  int64 conv_dims_i = 50;
  int64 conv_pads_i = 60;
  int64 conv_strides_i = 70;

  string weight_initialization = 9;     //DEPRECATED
  bool has_bias = 10;                   //default: true
  double bias_initial_value = 11;       //default: 0
  double l2_regularization_factor = 12; //default: 0
}

message Deconvolution {
  int64 num_dims = 1;
  int64 num_output_channels = 4;

  bool has_vectors = 2;

  // these are used if has_vector = true
  string conv_dims = 5; //should be space-separated list, e.g, "2 2 3"
  string conv_pads = 6;  //should be space-separated list, e.g, "2 2 3"
  string conv_strides = 7; //should be space-separated list, e.g, "2 2 3"

  // these are used if has_vector = false
  int64 conv_dims_i = 50;
  int64 conv_pads_i = 60;
  int64 conv_strides_i = 70;

  string weight_initialization = 9;     //DEPRECATED
  bool has_bias = 10;                   //default: true
  double bias_initial_value = 11;       //default: 0
  double l2_regularization_factor = 12; //default: 0
}

///////////////////
// Target Layers //
///////////////////
message Target {
  string paired_input_layer = 1;
  bool shared_data_reader = 2;
  bool for_regression = 3; //default: false
  string io_buffer = 4;
}

message TargetReconstruction {
}<|MERGE_RESOLUTION|>--- conflicted
+++ resolved
@@ -871,12 +871,6 @@
    BentIdentity bent_identity = 40;
    Swish swish = 42;
    Power power = 43;
-<<<<<<< HEAD
-   Abs   abs = 44;
-   Log log = 46;
-=======
-   L2Loss l2_loss = 45;
->>>>>>> 9123eda7
    Sigmoid_Binary_Cross_Entropy_With_Logits bce_with_logits = 47;
 
 }
@@ -966,17 +960,6 @@
   double exponent = 1;
 }
 
-<<<<<<< HEAD
-message Abs {
-}
-
-message Log {
-  double base = 1;
-=======
-message L2Loss {
->>>>>>> 9123eda7
-}
-
 message Sigmoid_Binary_Cross_Entropy_With_Logits {
   int32 true_label = 1;
 }

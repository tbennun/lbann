# Add the source files for this directory
set_full_path(THIS_DIR_SOURCES
<<<<<<< HEAD
  cublas_wrapper.cpp
=======
  cnpy_utils.cpp
>>>>>>> 94e8601b
  cudnn_wrapper.cpp
  file_utils.cpp
  graph.cpp
  im2col.cpp
  omp_diagnostics.cpp
  options.cpp
  protobuf_utils.cpp
  quantizer.cpp
  random.cpp
  stack_profiler.cpp
  stack_trace.cpp
  statistics.cpp
  summary.cpp
)

if (LBANN_HAS_CUDA)
  # Add the CUDA source files for this directory
  set_full_path(THIS_DIR_CU_SOURCES
    cudnn_wrapper.cu
    )
endif ()

# Propagate the files up the tree
set(SOURCES "${SOURCES}" "${THIS_DIR_SOURCES}" PARENT_SCOPE)
set(CUDA_SOURCES "${CUDA_SOURCES}" "${THIS_DIR_CU_SOURCES}" PARENT_SCOPE)<|MERGE_RESOLUTION|>--- conflicted
+++ resolved
@@ -1,10 +1,7 @@
 # Add the source files for this directory
 set_full_path(THIS_DIR_SOURCES
-<<<<<<< HEAD
   cublas_wrapper.cpp
-=======
   cnpy_utils.cpp
->>>>>>> 94e8601b
   cudnn_wrapper.cpp
   file_utils.cpp
   graph.cpp

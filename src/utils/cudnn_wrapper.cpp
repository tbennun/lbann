--- conflicted
+++ resolved
@@ -115,55 +115,9 @@
   unpin_ptrs();
 }
 
-<<<<<<< HEAD
-void cudnn_manager::pin_ptr(void* ptr, size_t sz)
-{
-  if (!ptr) return;
-  std::map<void*, size_t>::iterator it = pinned_ptr.find(ptr);
-  if (it == pinned_ptr.end()) {
-    //std::cout << "adding a new ptr " << reinterpret_cast<unsigned long long>(ptr) << std::endl;
-    pinned_ptr[ptr] = sz;
-    checkCUDA(cudaHostRegister(ptr, sz, cudaHostRegisterPortable));
-  } else {
-    // TODO: We can check here if the block defined by (ptr,sz) overlaps with an existing one.
-  }
-}
-
-size_t cudnn_manager::pin_memory_block(ElMat *mat)
-{
-  if (!mat) return static_cast<size_t>(0u);
-  const int w = (mat->Matrix()).Width();
-  const int h = (mat->Matrix()).Height();
-  const int sz = w*h*sizeof(DataType);
-  void* ptr = (void*) (mat->Matrix()).Buffer();
-  pin_ptr(ptr, sz);
-  return static_cast<size_t>(sz);
-}
-
-void cudnn_manager::unpin_memory_block(ElMat *mat)
-{
-  if (!mat) return;
-  unpin_ptr(reinterpret_cast<void*>((mat->Matrix()).Buffer()));
-}
-
-void cudnn_manager::unpin_ptr(void* const ptr)
-{
-  std::map<void*, size_t>::iterator it = pinned_ptr.find(ptr);
-  if (it != pinned_ptr.end()) {
-    checkCUDA(cudaHostUnregister(it->first));
-    pinned_ptr.erase(it);
-  }
-}
-
-void cudnn_manager::unpin_ptrs(void)
-{
-  std::map<void*, size_t>::iterator it = pinned_ptr.begin();
-  std::map<void*, size_t>::iterator itend = pinned_ptr.end();
-=======
 void cudnn_manager::cudnn_manager::allocate_on_gpus(std::vector<DataType*>& gpu_data,
                                                     Int height,
                                                     Int width_per_gpu) {
->>>>>>> 73de88c5
 
 #ifdef LBANN_DEBUG
   if(gpu_data.size() != 0) {
@@ -180,75 +134,6 @@
   }
 #endif // #ifdef LBANN_DEBUG
 
-<<<<<<< HEAD
-size_t cudnn_manager::get_total_size_of_pinned_blocks(void) const
-{
-  std::map<void*, size_t>::const_iterator it = pinned_ptr.begin();
-  std::map<void*, size_t>::const_iterator itend = pinned_ptr.end();
-
-  size_t total = 0u;
-  for(; it != itend; ++it) total += it->second;
-  return total;
-}
-
-void cudnn_manager::print_version() const {
-  std::cout << "cudnnGetVersion() : " << (int)cudnnGetVersion() << " , "
-            << "CUDNN_VERSION from cudnn.h : " << CUDNN_VERSION
-            << std::endl;
-}
-
-cudnn_convolutional_layer
-::cudnn_convolutional_layer(const int num_dims,
-                            const int src_channels,
-                            const int dst_channels,
-                            const int* src_dims,
-                            const int* filter_dims,
-                            const int* conv_pads,
-                            const int* conv_strides,
-                            const uint mini_batch_size,
-                            cudnn_manager* cudnn)
-  : m_num_dims(num_dims), m_cudnn(cudnn),
-    m_cudnn_data_type(get_cudnn_data_type<DataType>()),
-    m_src_desc(NULL), m_dst_desc(NULL),
-    m_filter_desc(NULL), m_conv_desc(NULL),
-    m_mini_batch_size(mini_batch_size)
-{
-
-  // Get number of GPUs
-  const int num_gpus = m_cudnn->m_num_gpus;
-
-  // Get number of samples per GPU
-  const int num_processes = m_cudnn->comm->get_procs_per_model();
-  const int local_mini_batch_size = (mini_batch_size + num_processes - 1) / num_processes;
-  m_samples_per_gpu = (local_mini_batch_size + num_gpus - 1) / num_gpus;
-
-  // Get input tensor dimensions
-  m_src_dims.resize(m_num_dims+2);
-  m_src_dims[0] = m_samples_per_gpu;
-  m_src_dims[1] = src_channels;
-  for(int i=0; i<m_num_dims; ++i)
-    m_src_dims[i+2] = src_dims[i];
-  m_src_size = 1;
-  for(int i=1; i<m_src_dims.size(); ++i)
-    m_src_size *= m_src_dims[i];
-
-  // Get filter tensor dimensions
-  m_filter_dims.resize(m_num_dims+2);
-  m_filter_dims[0] = dst_channels;
-  m_filter_dims[1] = src_channels;
-  for(int i=0; i<m_num_dims; ++i)
-    m_filter_dims[i+2] = filter_dims[i];
-  m_filter_size = 1;
-  for(int i=0; i<m_filter_dims.size(); ++i)
-    m_filter_size *= m_filter_dims[i];
-
-  // Get convolution padding and strides
-  m_conv_pads.resize(m_num_dims);
-  m_conv_strides.resize(m_num_dims);
-  for(int i=0; i<m_num_dims; ++i) {
-    m_conv_pads[i] = conv_pads[i];
-    m_conv_strides[i] = conv_strides[i];
-=======
   // Allocate GPU memory
   gpu_data.resize(m_num_gpus, NULL);
   for(Int i=0; i<m_num_gpus; ++i) {
@@ -258,7 +143,7 @@
                                              height*width_per_gpu*sizeof(DataType),
                                              m_streams[i]));
     }
->>>>>>> 73de88c5
+
   }
 
 }
@@ -305,6 +190,7 @@
   }
   
 }
+
 
 void cudnn_manager::cudnn_manager::scatter_to_gpus(std::vector<DataType*>& gpu_data,
                                                    const Mat& cpu_data,
@@ -467,7 +353,7 @@
   }
 }
 
-void cudnn_manager::cudnn_manager::pin_ptr(void* ptr, size_t sz)
+void cudnn_manager::pin_ptr(void* ptr, size_t sz)
 {
   if (!ptr) return;
   std::map<void*, size_t>::iterator it = pinned_ptr.find(ptr);
@@ -480,17 +366,24 @@
   }
 }
 
-void cudnn_manager::pin_memory_block(ElMat *mat)
-{
-    if (!mat) return;
-    const int w = (mat->Matrix()).Width();
-    const int h = (mat->Matrix()).Height();
-    const int sz = w*h*sizeof(DataType);
-    void* ptr = (void*) (mat->Matrix()).Buffer();
-    pin_ptr(ptr, w*h*sizeof(DataType));
-}
-
-void cudnn_manager::cudnn_manager::unpin_ptr(void* const ptr)
+size_t cudnn_manager::pin_memory_block(ElMat *mat)
+{
+  if (!mat) return static_cast<size_t>(0u);
+  const int w = (mat->Matrix()).Width();
+  const int h = (mat->Matrix()).Height();
+  const int sz = w*h*sizeof(DataType);
+  void* ptr = (void*) (mat->Matrix()).Buffer();
+  pin_ptr(ptr, sz);
+  return static_cast<size_t>(sz);
+}
+
+void cudnn_manager::unpin_memory_block(ElMat *mat)
+{
+  if (!mat) return;
+  unpin_ptr(reinterpret_cast<void*>((mat->Matrix()).Buffer()));
+}
+
+void cudnn_manager::unpin_ptr(void* const ptr)
 {
   std::map<void*, size_t>::iterator it = pinned_ptr.find(ptr);
   if (it != pinned_ptr.end()) {
@@ -499,7 +392,7 @@
   }
 }
 
-void cudnn_manager::cudnn_manager::unpin_ptrs(void)
+void cudnn_manager::unpin_ptrs(void)
 {
   std::map<void*, size_t>::iterator it = pinned_ptr.begin();
   std::map<void*, size_t>::iterator itend = pinned_ptr.end();
@@ -510,95 +403,21 @@
   pinned_ptr.clear();
 }
 
-<<<<<<< HEAD
-void cudnn_pooling_layer::forward(const Mat& src, Mat& dst)
-{
-
-  // Useful constants
-  const DataType one = 1;
-  const DataType zero = 0;
-
-  // Return immediately if mini-batch size is zero
-  if(src.Width() <= 0) {
-    return;
-  }
-
-  const int num_gpus = m_cudnn->m_num_gpus;
-
-//  m_src_dims[0] = m_samples_per_gpu;
-//  m_dst_dims[0] = m_samples_per_gpu;
-  checkCUDNN(cudnnSetTensorNdDescriptor(m_src_desc,
-                                        m_cudnn_data_type,
-                                        m_num_dims+2,
-                                        m_src_dims.data(),
-                                        m_src_strides.data()));
-  checkCUDNN(cudnnSetTensorNdDescriptor(m_dst_desc,
-                                        m_cudnn_data_type,
-                                        m_num_dims+2,
-                                        m_dst_dims.data(),
-                                        m_dst_strides.data()));
-
-
-#ifndef _ALLOC_DEVICE_MEM_ONCE_
-  device_allocate_for_forward();
-#endif
-
-  // Iterate through GPUs
-#pragma omp parallel for
-  for(int i=0; i<num_gpus; ++i) {
-    checkCUDA(cudaSetDevice(m_cudnn->m_gpus[i]));
-    cudaStream_t& stream = m_cudnn->m_streams[i];
-    cudnnHandle_t& handle = m_cudnn->m_handles[i];
- 
-    // Data samples assigned to GPU
-    const int first_pos = Min(i * m_samples_per_gpu, src.Width());
-    const int last_pos = Min((i+1) * m_samples_per_gpu, src.Width());
-    if(first_pos >= last_pos) {
-      continue;
-    }
-
-    // Transfer inputs to GPU
-    checkCUDA(cudaMemcpy2DAsync(d_src[i],
-                                m_src_size*sizeof(DataType),
-                                src.LockedBuffer(0,first_pos),
-                                src.LDim()*sizeof(DataType),
-                                m_src_size*sizeof(DataType),
-                                last_pos - first_pos,
-                                cudaMemcpyHostToDevice,
-                                stream));
-
-    // Perform pooling
-    checkCUDNN(cudnnPoolingForward(handle,
-                                   m_pool_desc,
-                                   &one,
-                                   m_src_desc,
-                                   d_src[i],
-                                   &zero,
-                                   m_dst_desc,
-                                   d_dst[i]));
-
-    // Transfer outputs from GPU
-    checkCUDA(cudaMemcpy2DAsync(dst.Buffer(0,first_pos),
-                                dst.LDim()*sizeof(DataType),
-                                d_dst[i],
-                                m_dst_size*sizeof(DataType),
-                                m_dst_size*sizeof(DataType),
-                                last_pos - first_pos,
-                                cudaMemcpyDeviceToHost,
-                                stream));
-
-  }
-
-#ifndef _ALLOC_DEVICE_MEM_ONCE_
-  device_deallocate_for_forward();
-#endif
-=======
+size_t cudnn_manager::get_total_size_of_pinned_blocks(void) const
+{
+  std::map<void*, size_t>::const_iterator it = pinned_ptr.begin();
+  std::map<void*, size_t>::const_iterator itend = pinned_ptr.end();
+
+  size_t total = 0u;
+  for(; it != itend; ++it) total += it->second;
+  return total;
+}
+
 void cudnn_manager::print_version() const {
   std::cout << "cudnnGetVersion() : " << (int)cudnnGetVersion() << " , "
             << "CUDNN_VERSION from cudnn.h : " << CUDNN_VERSION
             << std::endl;
 }
->>>>>>> 73de88c5
 
 cudnnDataType_t cudnn_manager::get_cudnn_data_type() const {
   switch(sizeof(DataType)) {
@@ -629,26 +448,9 @@
   return m_gpus[i];
 }
 
-<<<<<<< HEAD
-/*
-  m_src_dims[0] = m_samples_per_gpu;
-  m_dst_dims[0] = m_samples_per_gpu;
-  checkCUDNN(cudnnSetTensorNdDescriptor(m_src_desc,
-                                        m_cudnn_data_type,
-                                        m_num_dims+2,
-                                        m_src_dims.data(),
-                                        m_src_strides.data()));
-  checkCUDNN(cudnnSetTensorNdDescriptor(m_dst_desc,
-                                        m_cudnn_data_type,
-                                        m_num_dims+2,
-                                        m_dst_dims.data(),
-                                        m_dst_strides.data()));
-*/
-=======
 cub::CachingDeviceAllocator& cudnn_manager::get_gpu_memory() {
   return *m_gpu_memory;
 }
->>>>>>> 73de88c5
 
 const cub::CachingDeviceAllocator& cudnn_manager::get_gpu_memory() const {
   return *m_gpu_memory;
